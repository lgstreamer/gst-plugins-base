if HAVE_GTK
GTK_EXAMPLES = audiomix volume
else
GTK_EXAMPLES =
endif

noinst_PROGRAMS = testchannels $(GTK_EXAMPLES)

testchannels_SOURCES = testchannels.c
testchannels_CFLAGS = $(GST_PLUGINS_BASE_CFLAGS) $(GST_CFLAGS)
testchannels_LDADD = $(top_builddir)/gst-libs/gst/audio/libgstaudio-$(GST_MAJORMINOR).la \
<<<<<<< HEAD
                     $(GST_LIBS)
=======
                     $(GST_LIBS)

if HAVE_GTK
audiomix_SOURCES = audiomix.c
audiomix_CFLAGS = $(GST_CFLAGS) $(GTK_CFLAGS) -D_GNU_SOURCE
audiomix_LDADD = $(GST_LIBS) $(GTK_LIBS) $(LIBM)

volume_SOURCES = volume.c
volume_CFLAGS = $(GST_CFLAGS) $(GTK_CFLAGS) -D_GNU_SOURCE
volume_LDADD = $(GST_LIBS) $(GTK_LIBS) $(LIBM)
endif
>>>>>>> 1a7acdc9
<|MERGE_RESOLUTION|>--- conflicted
+++ resolved
@@ -9,11 +9,7 @@
 testchannels_SOURCES = testchannels.c
 testchannels_CFLAGS = $(GST_PLUGINS_BASE_CFLAGS) $(GST_CFLAGS)
 testchannels_LDADD = $(top_builddir)/gst-libs/gst/audio/libgstaudio-$(GST_MAJORMINOR).la \
-<<<<<<< HEAD
                      $(GST_LIBS)
-=======
-                     $(GST_LIBS)
-
 if HAVE_GTK
 audiomix_SOURCES = audiomix.c
 audiomix_CFLAGS = $(GST_CFLAGS) $(GTK_CFLAGS) -D_GNU_SOURCE
@@ -22,5 +18,4 @@
 volume_SOURCES = volume.c
 volume_CFLAGS = $(GST_CFLAGS) $(GTK_CFLAGS) -D_GNU_SOURCE
 volume_LDADD = $(GST_LIBS) $(GTK_LIBS) $(LIBM)
-endif
->>>>>>> 1a7acdc9
+endif