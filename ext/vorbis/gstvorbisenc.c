/* GStreamer
 * Copyright (C) <1999> Erik Walthinsen <omega@cse.ogi.edu>
 *
 * This library is free software; you can redistribute it and/or
 * modify it under the terms of the GNU Library General Public
 * License as published by the Free Software Foundation; either
 * version 2 of the License, or (at your option) any later version.
 *
 * This library is distributed in the hope that it will be useful,
 * but WITHOUT ANY WARRANTY; without even the implied warranty of
 * MERCHANTABILITY or FITNESS FOR A PARTICULAR PURPOSE.  See the GNU
 * Library General Public License for more details.
 *
 * You should have received a copy of the GNU Library General Public
 * License along with this library; if not, write to the
 * Free Software Foundation, Inc., 59 Temple Place - Suite 330,
 * Boston, MA 02111-1307, USA.
 */

/**
 * SECTION:element-vorbisenc
 * @see_also: vorbisdec, oggmux
 *
 * This element encodes raw float audio into a Vorbis stream.
 * <ulink url="http://www.vorbis.com/">Vorbis</ulink> is a royalty-free
 * audio codec maintained by the <ulink url="http://www.xiph.org/">Xiph.org
 * Foundation</ulink>.
 *
 * <refsect2>
 * <title>Example pipelines</title>
 * |[
 * gst-launch -v audiotestsrc wave=sine num-buffers=100 ! audioconvert ! vorbisenc ! oggmux ! filesink location=sine.ogg
 * ]| Encode a test sine signal to Ogg/Vorbis.  Note that the resulting file
 * will be really small because a sine signal compresses very well.
 * |[
 * gst-launch -v alsasrc ! audioconvert ! vorbisenc ! oggmux ! filesink location=alsasrc.ogg
 * ]| Record from a sound card using ALSA and encode to Ogg/Vorbis.
 * </refsect2>
 *
 * Last reviewed on 2006-03-01 (0.10.4)
 */
#ifdef HAVE_CONFIG_H
#include "config.h"
#endif

#include <stdlib.h>
#include <string.h>
#include <time.h>
#include <vorbis/vorbisenc.h>

#include <gst/gsttagsetter.h>
#include <gst/tag/tag.h>
#include <gst/audio/multichannel.h>
#include <gst/audio/audio.h>
#include "gstvorbisenc.h"

#include "gstvorbiscommon.h"

GST_DEBUG_CATEGORY_EXTERN (vorbisenc_debug);
#define GST_CAT_DEFAULT vorbisenc_debug

static GstStaticPadTemplate vorbis_enc_sink_factory =
GST_STATIC_PAD_TEMPLATE ("sink",
    GST_PAD_SINK,
    GST_PAD_ALWAYS,
    GST_STATIC_CAPS ("audio/x-raw, "
        "format = (string) " GST_AUDIO_NE (F32) ", "
        "rate = (int) [ 1, 200000 ], " "channels = (int) [ 1, 256 ]")
    );

static GstStaticPadTemplate vorbis_enc_src_factory =
GST_STATIC_PAD_TEMPLATE ("src",
    GST_PAD_SRC,
    GST_PAD_ALWAYS,
    GST_STATIC_CAPS ("audio/x-vorbis")
    );

enum
{
  ARG_0,
  ARG_MAX_BITRATE,
  ARG_BITRATE,
  ARG_MIN_BITRATE,
  ARG_QUALITY,
  ARG_MANAGED,
  ARG_LAST_MESSAGE
};

static GstFlowReturn gst_vorbis_enc_output_buffers (GstVorbisEnc * vorbisenc);

/* this function takes into account the granulepos_offset and the subgranule
 * time offset */
static GstClockTime
granulepos_to_timestamp_offset (GstVorbisEnc * vorbisenc,
    ogg_int64_t granulepos)
{
  if (granulepos >= 0)
    return gst_util_uint64_scale ((guint64) granulepos
        + vorbisenc->granulepos_offset, GST_SECOND, vorbisenc->frequency)
        + vorbisenc->subgranule_offset;
  return GST_CLOCK_TIME_NONE;
}

/* this function does a straight granulepos -> timestamp conversion */
static GstClockTime
granulepos_to_timestamp (GstVorbisEnc * vorbisenc, ogg_int64_t granulepos)
{
  if (granulepos >= 0)
    return gst_util_uint64_scale ((guint64) granulepos,
        GST_SECOND, vorbisenc->frequency);
  return GST_CLOCK_TIME_NONE;
}

#define MAX_BITRATE_DEFAULT     -1
#define BITRATE_DEFAULT         -1
#define MIN_BITRATE_DEFAULT     -1
#define QUALITY_DEFAULT         0.3
#define LOWEST_BITRATE          6000    /* lowest allowed for a 8 kHz stream */
#define HIGHEST_BITRATE         250001  /* highest allowed for a 44 kHz stream */

static gboolean gst_vorbis_enc_sink_event (GstPad * pad, GstEvent * event);
static GstFlowReturn gst_vorbis_enc_chain (GstPad * pad, GstBuffer * buffer);
static gboolean gst_vorbis_enc_setup (GstVorbisEnc * vorbisenc);

static void gst_vorbis_enc_dispose (GObject * object);
static void gst_vorbis_enc_get_property (GObject * object, guint prop_id,
    GValue * value, GParamSpec * pspec);
static void gst_vorbis_enc_set_property (GObject * object, guint prop_id,
    const GValue * value, GParamSpec * pspec);
static GstStateChangeReturn gst_vorbis_enc_change_state (GstElement * element,
    GstStateChange transition);
static void gst_vorbis_enc_add_interfaces (GType vorbisenc_type);

#define gst_vorbis_enc_parent_class parent_class
G_DEFINE_TYPE_WITH_CODE (GstVorbisEnc, gst_vorbis_enc,
    GST_TYPE_ELEMENT, gst_vorbis_enc_add_interfaces (g_define_type_id));

static void
gst_vorbis_enc_add_interfaces (GType vorbisenc_type)
{
  static const GInterfaceInfo tag_setter_info = { NULL, NULL, NULL };
  static const GInterfaceInfo preset_info = { NULL, NULL, NULL };

  g_type_add_interface_static (vorbisenc_type, GST_TYPE_TAG_SETTER,
      &tag_setter_info);
  g_type_add_interface_static (vorbisenc_type, GST_TYPE_PRESET, &preset_info);
}

static void
gst_vorbis_enc_class_init (GstVorbisEncClass * klass)
{
  GObjectClass *gobject_class;
  GstElementClass *gstelement_class;

  gobject_class = (GObjectClass *) klass;
  gstelement_class = (GstElementClass *) klass;

  gobject_class->set_property = gst_vorbis_enc_set_property;
  gobject_class->get_property = gst_vorbis_enc_get_property;
  gobject_class->dispose = gst_vorbis_enc_dispose;

  g_object_class_install_property (G_OBJECT_CLASS (klass), ARG_MAX_BITRATE,
      g_param_spec_int ("max-bitrate", "Maximum Bitrate",
          "Specify a maximum bitrate (in bps). Useful for streaming "
          "applications. (-1 == disabled)",
          -1, HIGHEST_BITRATE, MAX_BITRATE_DEFAULT,
          G_PARAM_READWRITE | G_PARAM_STATIC_STRINGS));
  g_object_class_install_property (G_OBJECT_CLASS (klass), ARG_BITRATE,
      g_param_spec_int ("bitrate", "Target Bitrate",
          "Attempt to encode at a bitrate averaging this (in bps). "
          "This uses the bitrate management engine, and is not recommended for most users. "
          "Quality is a better alternative. (-1 == disabled)", -1,
          HIGHEST_BITRATE, BITRATE_DEFAULT,
          G_PARAM_READWRITE | G_PARAM_STATIC_STRINGS));
  g_object_class_install_property (G_OBJECT_CLASS (klass), ARG_MIN_BITRATE,
      g_param_spec_int ("min-bitrate", "Minimum Bitrate",
          "Specify a minimum bitrate (in bps). Useful for encoding for a "
          "fixed-size channel. (-1 == disabled)", -1, HIGHEST_BITRATE,
          MIN_BITRATE_DEFAULT, G_PARAM_READWRITE | G_PARAM_STATIC_STRINGS));
  g_object_class_install_property (G_OBJECT_CLASS (klass), ARG_QUALITY,
      g_param_spec_float ("quality", "Quality",
          "Specify quality instead of specifying a particular bitrate.", -0.1,
          1.0, QUALITY_DEFAULT, G_PARAM_READWRITE | G_PARAM_STATIC_STRINGS));
  g_object_class_install_property (G_OBJECT_CLASS (klass), ARG_MANAGED,
      g_param_spec_boolean ("managed", "Managed",
          "Enable bitrate management engine", FALSE,
          G_PARAM_READWRITE | G_PARAM_STATIC_STRINGS));
  g_object_class_install_property (G_OBJECT_CLASS (klass), ARG_LAST_MESSAGE,
      g_param_spec_string ("last-message", "last-message",
          "The last status message", NULL,
          G_PARAM_READABLE | G_PARAM_STATIC_STRINGS));

  gst_element_class_add_pad_template (gstelement_class,
      gst_static_pad_template_get (&vorbis_enc_src_factory));
  gst_element_class_add_pad_template (gstelement_class,
      gst_static_pad_template_get (&vorbis_enc_sink_factory));
  gst_element_class_set_details_simple (gstelement_class,
      "Vorbis audio encoder", "Codec/Encoder/Audio",
      "Encodes audio in Vorbis format",
      "Monty <monty@xiph.org>, " "Wim Taymans <wim@fluendo.com>");

  gstelement_class->change_state =
      GST_DEBUG_FUNCPTR (gst_vorbis_enc_change_state);
}

static void
gst_vorbis_enc_dispose (GObject * object)
{
  GstVorbisEnc *vorbisenc = GST_VORBISENC (object);

  if (vorbisenc->sinkcaps) {
    gst_caps_unref (vorbisenc->sinkcaps);
    vorbisenc->sinkcaps = NULL;
  }

  G_OBJECT_CLASS (parent_class)->dispose (object);
}

static GstCaps *
gst_vorbis_enc_generate_sink_caps (void)
{
  GstCaps *caps = gst_caps_new_empty ();
  int i, c;

  gst_caps_append_structure (caps, gst_structure_new ("audio/x-raw",
          "format", G_TYPE_STRING, GST_AUDIO_NE (F32),
          "rate", GST_TYPE_INT_RANGE, 1, 200000,
          "channels", G_TYPE_INT, 1, NULL));

  gst_caps_append_structure (caps, gst_structure_new ("audio/x-raw",
          "format", G_TYPE_STRING, GST_AUDIO_NE (F32),
          "rate", GST_TYPE_INT_RANGE, 1, 200000,
          "channels", G_TYPE_INT, 2, NULL));

  for (i = 3; i <= 8; i++) {
    GValue chanpos = { 0 };
    GValue pos = { 0 };
    GstStructure *structure;

    g_value_init (&chanpos, GST_TYPE_ARRAY);
    g_value_init (&pos, GST_TYPE_AUDIO_CHANNEL_POSITION);

    for (c = 0; c < i; c++) {
      g_value_set_enum (&pos, gst_vorbis_channel_positions[i - 1][c]);
      gst_value_array_append_value (&chanpos, &pos);
    }
    g_value_unset (&pos);

    structure = gst_structure_new ("audio/x-raw",
        "format", G_TYPE_STRING, GST_AUDIO_NE (F32),
        "rate", GST_TYPE_INT_RANGE, 1, 200000, "channels", G_TYPE_INT, i, NULL);
    gst_structure_set_value (structure, "channel-positions", &chanpos);
    g_value_unset (&chanpos);

    gst_caps_append_structure (caps, structure);
  }

  gst_caps_append_structure (caps, gst_structure_new ("audio/x-raw",
          "format", G_TYPE_STRING, GST_AUDIO_NE (F32),
          "rate", GST_TYPE_INT_RANGE, 1, 200000,
          "channels", GST_TYPE_INT_RANGE, 9, 256, NULL));

  return caps;
}

static GstCaps *
gst_vorbis_enc_sink_getcaps (GstPad * pad, GstCaps * filter)
{
  GstVorbisEnc *vorbisenc = GST_VORBISENC (GST_PAD_PARENT (pad));

  if (vorbisenc->sinkcaps == NULL)
    vorbisenc->sinkcaps = gst_vorbis_enc_generate_sink_caps ();

  if (filter)
    return gst_caps_intersect_full (filter, vorbisenc->sinkcaps,
        GST_CAPS_INTERSECT_FIRST);
  else
    return gst_caps_ref (vorbisenc->sinkcaps);
}

static gboolean
gst_vorbis_enc_sink_setcaps (GstVorbisEnc * vorbisenc, GstCaps * caps)
{
  GstStructure *structure;

  vorbisenc->setup = FALSE;

  structure = gst_caps_get_structure (caps, 0);
  gst_structure_get_int (structure, "channels", &vorbisenc->channels);
  gst_structure_get_int (structure, "rate", &vorbisenc->frequency);

  gst_vorbis_enc_setup (vorbisenc);

  if (vorbisenc->setup)
    return TRUE;

  return FALSE;
}

static gboolean
gst_vorbis_enc_convert_src (GstPad * pad, GstFormat src_format,
    gint64 src_value, GstFormat dest_format, gint64 * dest_value)
{
  gboolean res = TRUE;
  GstVorbisEnc *vorbisenc;
  gint64 avg;

  vorbisenc = GST_VORBISENC (gst_pad_get_parent (pad));

  if (vorbisenc->samples_in == 0 ||
      vorbisenc->bytes_out == 0 || vorbisenc->frequency == 0) {
    gst_object_unref (vorbisenc);
    return FALSE;
  }

  avg = (vorbisenc->bytes_out * vorbisenc->frequency) / (vorbisenc->samples_in);

  switch (src_format) {
    case GST_FORMAT_BYTES:
      switch (dest_format) {
        case GST_FORMAT_TIME:
          *dest_value = gst_util_uint64_scale_int (src_value, GST_SECOND, avg);
          break;
        default:
          res = FALSE;
      }
      break;
    case GST_FORMAT_TIME:
      switch (dest_format) {
        case GST_FORMAT_BYTES:
          *dest_value = gst_util_uint64_scale_int (src_value, avg, GST_SECOND);
          break;
        default:
          res = FALSE;
      }
      break;
    default:
      res = FALSE;
  }
  gst_object_unref (vorbisenc);
  return res;
}

static gboolean
gst_vorbis_enc_convert_sink (GstPad * pad, GstFormat src_format,
    gint64 src_value, GstFormat * dest_format, gint64 * dest_value)
{
  gboolean res = TRUE;
  guint scale = 1;
  gint bytes_per_sample;
  GstVorbisEnc *vorbisenc;

  vorbisenc = GST_VORBISENC (gst_pad_get_parent (pad));

  bytes_per_sample = vorbisenc->channels * 2;

  switch (src_format) {
    case GST_FORMAT_BYTES:
      switch (*dest_format) {
        case GST_FORMAT_DEFAULT:
          if (bytes_per_sample == 0)
            return FALSE;
          *dest_value = src_value / bytes_per_sample;
          break;
        case GST_FORMAT_TIME:
        {
          gint byterate = bytes_per_sample * vorbisenc->frequency;

          if (byterate == 0)
            return FALSE;
          *dest_value =
              gst_util_uint64_scale_int (src_value, GST_SECOND, byterate);
          break;
        }
        default:
          res = FALSE;
      }
      break;
    case GST_FORMAT_DEFAULT:
      switch (*dest_format) {
        case GST_FORMAT_BYTES:
          *dest_value = src_value * bytes_per_sample;
          break;
        case GST_FORMAT_TIME:
          if (vorbisenc->frequency == 0)
            return FALSE;
          *dest_value =
              gst_util_uint64_scale_int (src_value, GST_SECOND,
              vorbisenc->frequency);
          break;
        default:
          res = FALSE;
      }
      break;
    case GST_FORMAT_TIME:
      switch (*dest_format) {
        case GST_FORMAT_BYTES:
          scale = bytes_per_sample;
          /* fallthrough */
        case GST_FORMAT_DEFAULT:
          *dest_value =
              gst_util_uint64_scale_int (src_value,
              scale * vorbisenc->frequency, GST_SECOND);
          break;
        default:
          res = FALSE;
      }
      break;
    default:
      res = FALSE;
  }
  gst_object_unref (vorbisenc);
  return res;
}

static gint64
gst_vorbis_enc_get_latency (GstVorbisEnc * vorbisenc)
{
  /* FIXME, this probably depends on the bitrate and other setting but for now
   * we return this value, which was obtained by totally unscientific
   * measurements */
  return 58 * GST_MSECOND;
}

static const GstQueryType *
gst_vorbis_enc_get_query_types (GstPad * pad)
{
  static const GstQueryType gst_vorbis_enc_src_query_types[] = {
    GST_QUERY_POSITION,
    GST_QUERY_DURATION,
    GST_QUERY_CONVERT,
    0
  };

  return gst_vorbis_enc_src_query_types;
}

static gboolean
gst_vorbis_enc_src_query (GstPad * pad, GstQuery * query)
{
  gboolean res = TRUE;
  GstVorbisEnc *vorbisenc;
  GstPad *peerpad;

  vorbisenc = GST_VORBISENC (gst_pad_get_parent (pad));
  peerpad = gst_pad_get_peer (vorbisenc->sinkpad);

  switch (GST_QUERY_TYPE (query)) {
    case GST_QUERY_POSITION:
    {
      GstFormat req_fmt;
      gint64 pos, val;

      gst_query_parse_position (query, &req_fmt, NULL);
      if ((res = gst_pad_query_position (peerpad, req_fmt, &val))) {
        gst_query_set_position (query, req_fmt, val);
        break;
      }

      if (!(res = gst_pad_query_position (peerpad, GST_FORMAT_TIME, &pos)))
        break;

      if ((res =
              gst_pad_query_convert (peerpad, GST_FORMAT_TIME, pos, req_fmt,
                  &val))) {
        gst_query_set_position (query, req_fmt, val);
      }
      break;
    }
    case GST_QUERY_DURATION:
    {
      GstFormat req_fmt;
      gint64 dur, val;

      gst_query_parse_duration (query, &req_fmt, NULL);
      if ((res = gst_pad_query_duration (peerpad, req_fmt, &val))) {
        gst_query_set_duration (query, req_fmt, val);
        break;
      }

      if (!(res = gst_pad_query_duration (peerpad, GST_FORMAT_TIME, &dur)))
        break;

      if ((res =
              gst_pad_query_convert (peerpad, GST_FORMAT_TIME, dur, req_fmt,
                  &val))) {
        gst_query_set_duration (query, req_fmt, val);
      }
      break;
    }
    case GST_QUERY_CONVERT:
    {
      GstFormat src_fmt, dest_fmt;
      gint64 src_val, dest_val;

      gst_query_parse_convert (query, &src_fmt, &src_val, &dest_fmt, &dest_val);
      if (!(res =
              gst_vorbis_enc_convert_src (pad, src_fmt, src_val, dest_fmt,
                  &dest_val)))
        goto error;
      gst_query_set_convert (query, src_fmt, src_val, dest_fmt, dest_val);
      break;
    }
    case GST_QUERY_LATENCY:
    {
      gboolean live;
      GstClockTime min_latency, max_latency;
      gint64 latency;

      if ((res = gst_pad_query (peerpad, query))) {
        gst_query_parse_latency (query, &live, &min_latency, &max_latency);

        latency = gst_vorbis_enc_get_latency (vorbisenc);

        /* add our latency */
        min_latency += latency;
        if (max_latency != -1)
          max_latency += latency;

        gst_query_set_latency (query, live, min_latency, max_latency);
      }
      break;
    }
    default:
      res = gst_pad_query (peerpad, query);
      break;
  }

error:
  gst_object_unref (peerpad);
  gst_object_unref (vorbisenc);
  return res;
}

static gboolean
gst_vorbis_enc_sink_query (GstPad * pad, GstQuery * query)
{
  gboolean res = TRUE;

  switch (GST_QUERY_TYPE (query)) {
    case GST_QUERY_CONVERT:
    {
      GstFormat src_fmt, dest_fmt;
      gint64 src_val, dest_val;

      gst_query_parse_convert (query, &src_fmt, &src_val, &dest_fmt, &dest_val);
      if (!(res =
              gst_vorbis_enc_convert_sink (pad, src_fmt, src_val, &dest_fmt,
                  &dest_val)))
        goto error;
      gst_query_set_convert (query, src_fmt, src_val, dest_fmt, dest_val);
      break;
    }
    default:
      res = gst_pad_query_default (pad, query);
      break;
  }

error:
  return res;
}

static void
gst_vorbis_enc_init (GstVorbisEnc * vorbisenc)
{
  vorbisenc->sinkpad =
      gst_pad_new_from_static_template (&vorbis_enc_sink_factory, "sink");
  gst_pad_set_event_function (vorbisenc->sinkpad,
      GST_DEBUG_FUNCPTR (gst_vorbis_enc_sink_event));
  gst_pad_set_chain_function (vorbisenc->sinkpad,
      GST_DEBUG_FUNCPTR (gst_vorbis_enc_chain));
  gst_pad_set_getcaps_function (vorbisenc->sinkpad,
      GST_DEBUG_FUNCPTR (gst_vorbis_enc_sink_getcaps));
  gst_pad_set_query_function (vorbisenc->sinkpad,
      GST_DEBUG_FUNCPTR (gst_vorbis_enc_sink_query));
  gst_element_add_pad (GST_ELEMENT (vorbisenc), vorbisenc->sinkpad);

  vorbisenc->srcpad =
      gst_pad_new_from_static_template (&vorbis_enc_src_factory, "src");
  gst_pad_set_query_function (vorbisenc->srcpad,
      GST_DEBUG_FUNCPTR (gst_vorbis_enc_src_query));
  gst_pad_set_query_type_function (vorbisenc->srcpad,
      GST_DEBUG_FUNCPTR (gst_vorbis_enc_get_query_types));
  gst_element_add_pad (GST_ELEMENT (vorbisenc), vorbisenc->srcpad);

  vorbisenc->channels = -1;
  vorbisenc->frequency = -1;

  vorbisenc->managed = FALSE;
  vorbisenc->max_bitrate = MAX_BITRATE_DEFAULT;
  vorbisenc->bitrate = BITRATE_DEFAULT;
  vorbisenc->min_bitrate = MIN_BITRATE_DEFAULT;
  vorbisenc->quality = QUALITY_DEFAULT;
  vorbisenc->quality_set = FALSE;
  vorbisenc->last_message = NULL;
}

static void
gst_vorbis_enc_metadata_set1 (const GstTagList * list, const gchar * tag,
    gpointer vorbisenc)
{
  GstVorbisEnc *enc = GST_VORBISENC (vorbisenc);
  GList *vc_list, *l;

  vc_list = gst_tag_to_vorbis_comments (list, tag);

  for (l = vc_list; l != NULL; l = l->next) {
    const gchar *vc_string = (const gchar *) l->data;
    gchar *key = NULL, *val = NULL;

    GST_LOG_OBJECT (vorbisenc, "vorbis comment: %s", vc_string);
    if (gst_tag_parse_extended_comment (vc_string, &key, NULL, &val, TRUE)) {
      vorbis_comment_add_tag (&enc->vc, key, val);
      g_free (key);
      g_free (val);
    }
  }

  g_list_foreach (vc_list, (GFunc) g_free, NULL);
  g_list_free (vc_list);
}

static void
gst_vorbis_enc_set_metadata (GstVorbisEnc * enc)
{
  GstTagList *merged_tags;
  const GstTagList *user_tags;

  vorbis_comment_init (&enc->vc);

  user_tags = gst_tag_setter_get_tag_list (GST_TAG_SETTER (enc));

  GST_DEBUG_OBJECT (enc, "upstream tags = %" GST_PTR_FORMAT, enc->tags);
  GST_DEBUG_OBJECT (enc, "user-set tags = %" GST_PTR_FORMAT, user_tags);

  /* gst_tag_list_merge() will handle NULL for either or both lists fine */
  merged_tags = gst_tag_list_merge (user_tags, enc->tags,
      gst_tag_setter_get_tag_merge_mode (GST_TAG_SETTER (enc)));

  if (merged_tags) {
    GST_DEBUG_OBJECT (enc, "merged   tags = %" GST_PTR_FORMAT, merged_tags);
    gst_tag_list_foreach (merged_tags, gst_vorbis_enc_metadata_set1, enc);
    gst_tag_list_free (merged_tags);
  }
}

static gchar *
get_constraints_string (GstVorbisEnc * vorbisenc)
{
  gint min = vorbisenc->min_bitrate;
  gint max = vorbisenc->max_bitrate;
  gchar *result;

  if (min > 0 && max > 0)
    result = g_strdup_printf ("(min %d bps, max %d bps)", min, max);
  else if (min > 0)
    result = g_strdup_printf ("(min %d bps, no max)", min);
  else if (max > 0)
    result = g_strdup_printf ("(no min, max %d bps)", max);
  else
    result = g_strdup_printf ("(no min or max)");

  return result;
}

static void
update_start_message (GstVorbisEnc * vorbisenc)
{
  gchar *constraints;

  g_free (vorbisenc->last_message);

  if (vorbisenc->bitrate > 0) {
    if (vorbisenc->managed) {
      constraints = get_constraints_string (vorbisenc);
      vorbisenc->last_message =
          g_strdup_printf ("encoding at average bitrate %d bps %s",
          vorbisenc->bitrate, constraints);
      g_free (constraints);
    } else {
      vorbisenc->last_message =
          g_strdup_printf
          ("encoding at approximate bitrate %d bps (VBR encoding enabled)",
          vorbisenc->bitrate);
    }
  } else {
    if (vorbisenc->quality_set) {
      if (vorbisenc->managed) {
        constraints = get_constraints_string (vorbisenc);
        vorbisenc->last_message =
            g_strdup_printf
            ("encoding at quality level %2.2f using constrained VBR %s",
            vorbisenc->quality, constraints);
        g_free (constraints);
      } else {
        vorbisenc->last_message =
            g_strdup_printf ("encoding at quality level %2.2f",
            vorbisenc->quality);
      }
    } else {
      constraints = get_constraints_string (vorbisenc);
      vorbisenc->last_message =
          g_strdup_printf ("encoding using bitrate management %s", constraints);
      g_free (constraints);
    }
  }

  g_object_notify (G_OBJECT (vorbisenc), "last_message");
}

static gboolean
gst_vorbis_enc_setup (GstVorbisEnc * vorbisenc)
{
  vorbisenc->setup = FALSE;

  if (vorbisenc->bitrate < 0 && vorbisenc->min_bitrate < 0
      && vorbisenc->max_bitrate < 0) {
    vorbisenc->quality_set = TRUE;
  }

  update_start_message (vorbisenc);

  /* choose an encoding mode */
  /* (mode 0: 44kHz stereo uncoupled, roughly 128kbps VBR) */
  vorbis_info_init (&vorbisenc->vi);

  if (vorbisenc->quality_set) {
    if (vorbis_encode_setup_vbr (&vorbisenc->vi,
            vorbisenc->channels, vorbisenc->frequency,
            vorbisenc->quality) != 0) {
      GST_ERROR_OBJECT (vorbisenc,
          "vorbisenc: initialisation failed: invalid parameters for quality");
      vorbis_info_clear (&vorbisenc->vi);
      return FALSE;
    }

    /* do we have optional hard quality restrictions? */
    if (vorbisenc->max_bitrate > 0 || vorbisenc->min_bitrate > 0) {
      struct ovectl_ratemanage_arg ai;

      vorbis_encode_ctl (&vorbisenc->vi, OV_ECTL_RATEMANAGE_GET, &ai);

      ai.bitrate_hard_min = vorbisenc->min_bitrate;
      ai.bitrate_hard_max = vorbisenc->max_bitrate;
      ai.management_active = 1;

      vorbis_encode_ctl (&vorbisenc->vi, OV_ECTL_RATEMANAGE_SET, &ai);
    }
  } else {
    long min_bitrate, max_bitrate;

    min_bitrate = vorbisenc->min_bitrate > 0 ? vorbisenc->min_bitrate : -1;
    max_bitrate = vorbisenc->max_bitrate > 0 ? vorbisenc->max_bitrate : -1;

    if (vorbis_encode_setup_managed (&vorbisenc->vi,
            vorbisenc->channels,
            vorbisenc->frequency,
            max_bitrate, vorbisenc->bitrate, min_bitrate) != 0) {
      GST_ERROR_OBJECT (vorbisenc,
          "vorbis_encode_setup_managed "
          "(c %d, rate %d, max br %ld, br %d, min br %ld) failed",
          vorbisenc->channels, vorbisenc->frequency, max_bitrate,
          vorbisenc->bitrate, min_bitrate);
      vorbis_info_clear (&vorbisenc->vi);
      return FALSE;
    }
  }

  if (vorbisenc->managed && vorbisenc->bitrate < 0) {
    vorbis_encode_ctl (&vorbisenc->vi, OV_ECTL_RATEMANAGE_AVG, NULL);
  } else if (!vorbisenc->managed) {
    /* Turn off management entirely (if it was turned on). */
    vorbis_encode_ctl (&vorbisenc->vi, OV_ECTL_RATEMANAGE_SET, NULL);
  }
  vorbis_encode_setup_init (&vorbisenc->vi);

  /* set up the analysis state and auxiliary encoding storage */
  vorbis_analysis_init (&vorbisenc->vd, &vorbisenc->vi);
  vorbis_block_init (&vorbisenc->vd, &vorbisenc->vb);

  vorbisenc->next_ts = 0;

  vorbisenc->setup = TRUE;

  return TRUE;
}

static GstFlowReturn
gst_vorbis_enc_clear (GstVorbisEnc * vorbisenc)
{
  GstFlowReturn ret = GST_FLOW_OK;

  if (vorbisenc->setup) {
    vorbis_analysis_wrote (&vorbisenc->vd, 0);
    ret = gst_vorbis_enc_output_buffers (vorbisenc);

    vorbisenc->setup = FALSE;
  }

  /* clean up and exit.  vorbis_info_clear() must be called last */
  vorbis_block_clear (&vorbisenc->vb);
  vorbis_dsp_clear (&vorbisenc->vd);
  vorbis_info_clear (&vorbisenc->vi);

  vorbisenc->header_sent = FALSE;

  return ret;
}

/* prepare a buffer for transmission by passing data through libvorbis */
static GstBuffer *
gst_vorbis_enc_buffer_from_packet (GstVorbisEnc * vorbisenc,
    ogg_packet * packet)
{
  GstBuffer *outbuf;

  outbuf = gst_buffer_new_and_alloc (packet->bytes);
  gst_buffer_fill (outbuf, 0, packet->packet, packet->bytes);
  /* see ext/ogg/README; OFFSET_END takes "our" granulepos, OFFSET its
   * time representation */
  GST_BUFFER_OFFSET_END (outbuf) = packet->granulepos +
      vorbisenc->granulepos_offset;
  GST_BUFFER_OFFSET (outbuf) = granulepos_to_timestamp (vorbisenc,
      GST_BUFFER_OFFSET_END (outbuf));
  GST_BUFFER_TIMESTAMP (outbuf) = vorbisenc->next_ts;

  /* update the next timestamp, taking granulepos_offset and subgranule offset
   * into account */
  vorbisenc->next_ts =
      granulepos_to_timestamp_offset (vorbisenc, packet->granulepos);
  GST_BUFFER_DURATION (outbuf) =
      vorbisenc->next_ts - GST_BUFFER_TIMESTAMP (outbuf);

  if (vorbisenc->next_discont) {
    GST_BUFFER_FLAG_SET (outbuf, GST_BUFFER_FLAG_DISCONT);
    vorbisenc->next_discont = FALSE;
  }

  GST_LOG_OBJECT (vorbisenc, "encoded buffer of %" G_GSIZE_FORMAT " bytes",
      gst_buffer_get_size (outbuf));
  return outbuf;
}

/* the same as above, but different logic for setting timestamp and granulepos
 * */
static GstBuffer *
gst_vorbis_enc_buffer_from_header_packet (GstVorbisEnc * vorbisenc,
    ogg_packet * packet)
{
  GstBuffer *outbuf;

  outbuf = gst_buffer_new_and_alloc (packet->bytes);
  gst_buffer_fill (outbuf, 0, packet->packet, packet->bytes);
  GST_BUFFER_OFFSET (outbuf) = vorbisenc->bytes_out;
  GST_BUFFER_OFFSET_END (outbuf) = 0;
  GST_BUFFER_TIMESTAMP (outbuf) = GST_CLOCK_TIME_NONE;
  GST_BUFFER_DURATION (outbuf) = GST_CLOCK_TIME_NONE;

  GST_DEBUG ("created header packet buffer, %" G_GSIZE_FORMAT " bytes",
      gst_buffer_get_size (outbuf));
  return outbuf;
}

/* push out the buffer and do internal bookkeeping */
static GstFlowReturn
gst_vorbis_enc_push_buffer (GstVorbisEnc * vorbisenc, GstBuffer * buffer)
{
  vorbisenc->bytes_out += gst_buffer_get_size (buffer);

  GST_DEBUG_OBJECT (vorbisenc,
      "Pushing buffer with GP %" G_GINT64_FORMAT ", ts %" GST_TIME_FORMAT,
      GST_BUFFER_OFFSET_END (buffer),
      GST_TIME_ARGS (GST_BUFFER_TIMESTAMP (buffer)));
  return gst_pad_push (vorbisenc->srcpad, buffer);
}

static GstFlowReturn
gst_vorbis_enc_push_packet (GstVorbisEnc * vorbisenc, ogg_packet * packet)
{
  GstBuffer *outbuf;

  outbuf = gst_vorbis_enc_buffer_from_packet (vorbisenc, packet);
  return gst_vorbis_enc_push_buffer (vorbisenc, outbuf);
}

/* Set a copy of these buffers as 'streamheader' on the caps.
 * We need a copy to avoid these buffers ending up with (indirect) refs on
 * themselves
 */
static GstCaps *
gst_vorbis_enc_set_header_on_caps (GstCaps * caps, GstBuffer * buf1,
    GstBuffer * buf2, GstBuffer * buf3)
{
  GstBuffer *buf;
  GstStructure *structure;
  GValue array = { 0 };
  GValue value = { 0 };

  caps = gst_caps_make_writable (caps);
  structure = gst_caps_get_structure (caps, 0);

  /* mark buffers */
  GST_BUFFER_FLAG_SET (buf1, GST_BUFFER_FLAG_IN_CAPS);
  GST_BUFFER_FLAG_SET (buf2, GST_BUFFER_FLAG_IN_CAPS);
  GST_BUFFER_FLAG_SET (buf3, GST_BUFFER_FLAG_IN_CAPS);

  /* put buffers in a fixed list */
  g_value_init (&array, GST_TYPE_ARRAY);
  g_value_init (&value, GST_TYPE_BUFFER);
  buf = gst_buffer_copy (buf1);
  gst_value_set_buffer (&value, buf);
  gst_buffer_unref (buf);
  gst_value_array_append_value (&array, &value);
  g_value_unset (&value);
  g_value_init (&value, GST_TYPE_BUFFER);
  buf = gst_buffer_copy (buf2);
  gst_value_set_buffer (&value, buf);
  gst_buffer_unref (buf);
  gst_value_array_append_value (&array, &value);
  g_value_unset (&value);
  g_value_init (&value, GST_TYPE_BUFFER);
  buf = gst_buffer_copy (buf3);
  gst_value_set_buffer (&value, buf);
  gst_buffer_unref (buf);
  gst_value_array_append_value (&array, &value);
  gst_structure_set_value (structure, "streamheader", &array);
  g_value_unset (&value);
  g_value_unset (&array);

  return caps;
}

static gboolean
gst_vorbis_enc_sink_event (GstPad * pad, GstEvent * event)
{
  gboolean res = TRUE;
  GstVorbisEnc *vorbisenc;

  vorbisenc = GST_VORBISENC (GST_PAD_PARENT (pad));

  switch (GST_EVENT_TYPE (event)) {
    case GST_EVENT_CAPS:
    {
      GstCaps *caps;

      gst_event_parse_caps (event, &caps);
      res = gst_vorbis_enc_sink_setcaps (vorbisenc, caps);
      gst_event_unref (event);
      break;
    }
    case GST_EVENT_EOS:
      /* Tell the library we're at end of stream so that it can handle
       * the last frame and mark end of stream in the output properly */
      GST_DEBUG_OBJECT (vorbisenc, "EOS, clearing state and sending event on");
      gst_vorbis_enc_clear (vorbisenc);

      res = gst_pad_push_event (vorbisenc->srcpad, event);
      break;
    case GST_EVENT_TAG:
      if (vorbisenc->tags) {
        GstTagList *list;

        gst_event_parse_tag (event, &list);
        gst_tag_list_insert (vorbisenc->tags, list,
            gst_tag_setter_get_tag_merge_mode (GST_TAG_SETTER (vorbisenc)));
      } else {
        g_assert_not_reached ();
      }
      res = gst_pad_push_event (vorbisenc->srcpad, event);
      break;
    case GST_EVENT_SEGMENT:
    {
      const GstSegment *segment;

      gst_event_parse_segment (event, &segment);

      if (segment->format == GST_FORMAT_TIME) {
        gst_segment_copy_into (segment, &vorbisenc->segment);
      }
    }
      /* fall through */
    default:
      res = gst_pad_push_event (vorbisenc->srcpad, event);
      break;
  }
  return res;
}

static gboolean
gst_vorbis_enc_buffer_check_discontinuous (GstVorbisEnc * vorbisenc,
    GstClockTime timestamp, GstClockTime duration)
{
  gboolean ret = FALSE;

  GST_DEBUG_OBJECT (vorbisenc, "exp %" GST_TIME_FORMAT " time %" GST_TIME_FORMAT
      "dur %" GST_TIME_FORMAT, GST_TIME_ARGS (vorbisenc->expected_ts),
      GST_TIME_ARGS (timestamp), GST_TIME_ARGS (duration));

  if (timestamp != GST_CLOCK_TIME_NONE &&
      vorbisenc->expected_ts != GST_CLOCK_TIME_NONE &&
      timestamp + duration != vorbisenc->expected_ts) {
    /* It turns out that a lot of elements don't generate perfect streams due
     * to rounding errors. So, we permit small errors (< 3 samples) without
     * causing a discont.
     */
    int threesample = GST_SECOND / vorbisenc->frequency * 3;

    if ((GstClockTimeDiff) (timestamp - vorbisenc->expected_ts) > threesample) {
      GST_DEBUG_OBJECT (vorbisenc, "Expected TS %" GST_TIME_FORMAT
          ", buffer TS %" GST_TIME_FORMAT,
          GST_TIME_ARGS (vorbisenc->expected_ts), GST_TIME_ARGS (timestamp));
      ret = TRUE;
    }
  }

  if (timestamp != GST_CLOCK_TIME_NONE && duration != GST_CLOCK_TIME_NONE) {
    vorbisenc->expected_ts = timestamp + duration;
  } else
    vorbisenc->expected_ts = GST_CLOCK_TIME_NONE;

  return ret;
}

static GstFlowReturn
gst_vorbis_enc_chain (GstPad * pad, GstBuffer * buffer)
{
  GstVorbisEnc *vorbisenc;
  GstFlowReturn ret = GST_FLOW_OK;
  gfloat *data, *ptr;
  gulong size;
  gulong i, j;
  float **vorbis_buffer;
  GstBuffer *buf1, *buf2, *buf3;
  gboolean first = FALSE;
  GstClockTime timestamp = GST_CLOCK_TIME_NONE;
  GstClockTime running_time = GST_CLOCK_TIME_NONE;
  gsize bsize;

  vorbisenc = GST_VORBISENC (GST_PAD_PARENT (pad));

  if (!vorbisenc->setup)
    goto not_setup;

  buffer = gst_audio_buffer_clip (buffer, &vorbisenc->segment,
      vorbisenc->frequency, 4 * vorbisenc->channels);
  if (buffer == NULL) {
    GST_DEBUG_OBJECT (vorbisenc, "Dropping buffer, out of segment");
    return GST_FLOW_OK;
  }
  running_time =
      gst_segment_to_running_time (&vorbisenc->segment, GST_FORMAT_TIME,
      GST_BUFFER_TIMESTAMP (buffer));
  timestamp = running_time;
  GST_DEBUG_OBJECT (vorbisenc, " timestamp %" GST_TIME_FORMAT,
      GST_TIME_ARGS (timestamp));
  if (!vorbisenc->header_sent) {
    /* Vorbis streams begin with three headers; the initial header (with
       most of the codec setup parameters) which is mandated by the Ogg
       bitstream spec.  The second header holds any comment fields.  The
       third header holds the bitstream codebook.  We merely need to
       make the headers, then pass them to libvorbis one at a time;
       libvorbis handles the additional Ogg bitstream constraints */
    ogg_packet header;
    ogg_packet header_comm;
    ogg_packet header_code;
    GstCaps *caps;

    /* first, make sure header buffers get timestamp == 0 */
    vorbisenc->next_ts = 0;
    vorbisenc->granulepos_offset = 0;
    vorbisenc->subgranule_offset = 0;

    GST_DEBUG_OBJECT (vorbisenc, "creating and sending header packets");
    gst_vorbis_enc_set_metadata (vorbisenc);
    vorbis_analysis_headerout (&vorbisenc->vd, &vorbisenc->vc, &header,
        &header_comm, &header_code);
    vorbis_comment_clear (&vorbisenc->vc);

    /* create header buffers */
    buf1 = gst_vorbis_enc_buffer_from_header_packet (vorbisenc, &header);
    buf2 = gst_vorbis_enc_buffer_from_header_packet (vorbisenc, &header_comm);
    buf3 = gst_vorbis_enc_buffer_from_header_packet (vorbisenc, &header_code);

    /* mark and put on caps */
    vorbisenc->srccaps = gst_caps_new_simple ("audio/x-vorbis", NULL);
    caps = vorbisenc->srccaps;
    caps = gst_vorbis_enc_set_header_on_caps (caps, buf1, buf2, buf3);

    /* negotiate with these caps */
    GST_DEBUG ("here are the caps: %" GST_PTR_FORMAT, caps);
    gst_pad_set_caps (vorbisenc->srcpad, caps);

    /* push out buffers */
    /* push_buffer takes the reference even for failure */
    if ((ret = gst_vorbis_enc_push_buffer (vorbisenc, buf1)) != GST_FLOW_OK)
      goto failed_header_push;
    if ((ret = gst_vorbis_enc_push_buffer (vorbisenc, buf2)) != GST_FLOW_OK) {
      buf2 = NULL;
      goto failed_header_push;
    }
    if ((ret = gst_vorbis_enc_push_buffer (vorbisenc, buf3)) != GST_FLOW_OK) {
      buf3 = NULL;
      goto failed_header_push;
    }

    /* now adjust starting granulepos accordingly if the buffer's timestamp is
       nonzero */
    vorbisenc->next_ts = timestamp;
    vorbisenc->expected_ts = timestamp;
    vorbisenc->granulepos_offset = gst_util_uint64_scale
        (running_time, vorbisenc->frequency, GST_SECOND);
    vorbisenc->subgranule_offset = 0;
    vorbisenc->subgranule_offset =
        vorbisenc->next_ts - granulepos_to_timestamp_offset (vorbisenc, 0);

    vorbisenc->header_sent = TRUE;
    first = TRUE;
  }

  if (vorbisenc->expected_ts != GST_CLOCK_TIME_NONE &&
      timestamp < vorbisenc->expected_ts) {
    int threesample = GST_SECOND / vorbisenc->frequency * 3;
    guint64 diff = vorbisenc->expected_ts - timestamp;
    guint64 diff_bytes;
    gsize size;

<<<<<<< HEAD
    GST_WARNING_OBJECT (vorbisenc, "Buffer is older than previous "
        "timestamp + duration (%" GST_TIME_FORMAT "< %" GST_TIME_FORMAT
        "), cannot handle. Clipping buffer.",
        GST_TIME_ARGS (timestamp), GST_TIME_ARGS (vorbisenc->expected_ts));

    size = gst_buffer_get_size (buffer);

    diff_bytes =
        GST_CLOCK_TIME_TO_FRAMES (diff,
        vorbisenc->frequency) * vorbisenc->channels * sizeof (gfloat);
    if (diff_bytes >= size) {
      gst_buffer_unref (buffer);
      return GST_FLOW_OK;
    }
    buffer = gst_buffer_make_writable (buffer);
    gst_buffer_resize (buffer, diff_bytes, size - diff_bytes);
=======
    /* Don't freak out on tiny jitters; use the same < 3 sample
       tolerance as in the discontinuous detection */
    if ((GstClockTimeDiff) (vorbisenc->expected_ts - timestamp) > threesample) {

      GST_WARNING_OBJECT (vorbisenc, "Buffer is older than previous "
          "timestamp + duration (%" GST_TIME_FORMAT "< %" GST_TIME_FORMAT
          "), cannot handle. Clipping buffer.",
          GST_TIME_ARGS (timestamp), GST_TIME_ARGS (vorbisenc->expected_ts));

      diff_bytes =
          GST_CLOCK_TIME_TO_FRAMES (diff,
          vorbisenc->frequency) * vorbisenc->channels * sizeof (gfloat);
      if (diff_bytes >= GST_BUFFER_SIZE (buffer)) {
        gst_buffer_unref (buffer);
        return GST_FLOW_OK;
      }
      buffer = gst_buffer_make_metadata_writable (buffer);
      GST_BUFFER_DATA (buffer) += diff_bytes;
      GST_BUFFER_SIZE (buffer) -= diff_bytes;

      if (GST_BUFFER_DURATION_IS_VALID (buffer))
        GST_BUFFER_DURATION (buffer) -= diff;
    }
>>>>>>> 7b8b0fa1

    /* adjust the input timestamp in either case */
    GST_BUFFER_TIMESTAMP (buffer) += diff;
  }

  if (gst_vorbis_enc_buffer_check_discontinuous (vorbisenc, timestamp,
          GST_BUFFER_DURATION (buffer)) && !first) {
    GST_WARNING_OBJECT (vorbisenc,
        "Buffer is discontinuous, flushing encoder "
        "and restarting (Discont from %" GST_TIME_FORMAT " to %" GST_TIME_FORMAT
        ")", GST_TIME_ARGS (vorbisenc->next_ts), GST_TIME_ARGS (timestamp));
    /* Re-initialise encoder (there's unfortunately no API to flush it) */
    if ((ret = gst_vorbis_enc_clear (vorbisenc)) != GST_FLOW_OK)
      return ret;
    if (!gst_vorbis_enc_setup (vorbisenc))
      return GST_FLOW_ERROR;    /* Should be impossible, we can only get here if
                                   we successfully initialised earlier */

    /* Now, set our granulepos offset appropriately. */
    vorbisenc->next_ts = timestamp;
    /* We need to round to the nearest whole number of samples, not just do
     * a truncating division here */
    vorbisenc->granulepos_offset = gst_util_uint64_scale
        (running_time + GST_SECOND / vorbisenc->frequency / 2
        - vorbisenc->subgranule_offset, vorbisenc->frequency, GST_SECOND);

    vorbisenc->header_sent = TRUE;

    /* And our next output buffer must have DISCONT set on it */
    vorbisenc->next_discont = TRUE;
  }

  /* Sending zero samples to libvorbis marks EOS, so we mustn't do that */
  data = gst_buffer_map (buffer, &bsize, NULL, GST_MAP_WRITE);
  if (bsize == 0) {
    gst_buffer_unmap (buffer, data, bsize);
    gst_buffer_unref (buffer);
    return GST_FLOW_OK;
  }

  /* data to encode */
  size = bsize / (vorbisenc->channels * sizeof (float));

  ptr = data;

  /* expose the buffer to submit data */
  vorbis_buffer = vorbis_analysis_buffer (&vorbisenc->vd, size);

  /* deinterleave samples, write the buffer data */
  for (i = 0; i < size; i++) {
    for (j = 0; j < vorbisenc->channels; j++) {
      vorbis_buffer[j][i] = *ptr++;
    }
  }

  /* tell the library how much we actually submitted */
  vorbis_analysis_wrote (&vorbisenc->vd, size);
  gst_buffer_unmap (buffer, data, bsize);

  GST_LOG_OBJECT (vorbisenc, "wrote %lu samples to vorbis", size);

  vorbisenc->samples_in += size;

  gst_buffer_unref (buffer);

  ret = gst_vorbis_enc_output_buffers (vorbisenc);

  return ret;

  /* error cases */
not_setup:
  {
    gst_buffer_unref (buffer);
    GST_ELEMENT_ERROR (vorbisenc, CORE, NEGOTIATION, (NULL),
        ("encoder not initialized (input is not audio?)"));
    return GST_FLOW_UNEXPECTED;
  }
failed_header_push:
  {
    GST_WARNING_OBJECT (vorbisenc, "Failed to push headers");
    /* buf1 is always already unreffed */
    if (buf2)
      gst_buffer_unref (buf2);
    if (buf3)
      gst_buffer_unref (buf3);
    gst_buffer_unref (buffer);
    return ret;
  }
}

static GstFlowReturn
gst_vorbis_enc_output_buffers (GstVorbisEnc * vorbisenc)
{
  GstFlowReturn ret;

  /* vorbis does some data preanalysis, then divides up blocks for
     more involved (potentially parallel) processing.  Get a single
     block for encoding now */
  while (vorbis_analysis_blockout (&vorbisenc->vd, &vorbisenc->vb) == 1) {
    ogg_packet op;

    GST_LOG_OBJECT (vorbisenc, "analysed to a block");

    /* analysis */
    vorbis_analysis (&vorbisenc->vb, NULL);
    vorbis_bitrate_addblock (&vorbisenc->vb);

    while (vorbis_bitrate_flushpacket (&vorbisenc->vd, &op)) {
      GST_LOG_OBJECT (vorbisenc, "pushing out a data packet");
      ret = gst_vorbis_enc_push_packet (vorbisenc, &op);

      if (ret != GST_FLOW_OK)
        return ret;
    }
  }

  return GST_FLOW_OK;
}

static void
gst_vorbis_enc_get_property (GObject * object, guint prop_id, GValue * value,
    GParamSpec * pspec)
{
  GstVorbisEnc *vorbisenc;

  g_return_if_fail (GST_IS_VORBISENC (object));

  vorbisenc = GST_VORBISENC (object);

  switch (prop_id) {
    case ARG_MAX_BITRATE:
      g_value_set_int (value, vorbisenc->max_bitrate);
      break;
    case ARG_BITRATE:
      g_value_set_int (value, vorbisenc->bitrate);
      break;
    case ARG_MIN_BITRATE:
      g_value_set_int (value, vorbisenc->min_bitrate);
      break;
    case ARG_QUALITY:
      g_value_set_float (value, vorbisenc->quality);
      break;
    case ARG_MANAGED:
      g_value_set_boolean (value, vorbisenc->managed);
      break;
    case ARG_LAST_MESSAGE:
      g_value_set_string (value, vorbisenc->last_message);
      break;
    default:
      G_OBJECT_WARN_INVALID_PROPERTY_ID (object, prop_id, pspec);
      break;
  }
}

static void
gst_vorbis_enc_set_property (GObject * object, guint prop_id,
    const GValue * value, GParamSpec * pspec)
{
  GstVorbisEnc *vorbisenc;

  g_return_if_fail (GST_IS_VORBISENC (object));

  vorbisenc = GST_VORBISENC (object);

  switch (prop_id) {
    case ARG_MAX_BITRATE:
    {
      gboolean old_value = vorbisenc->managed;

      vorbisenc->max_bitrate = g_value_get_int (value);
      if (vorbisenc->max_bitrate >= 0
          && vorbisenc->max_bitrate < LOWEST_BITRATE) {
        g_warning ("Lowest allowed bitrate is %d", LOWEST_BITRATE);
        vorbisenc->max_bitrate = LOWEST_BITRATE;
      }
      if (vorbisenc->min_bitrate > 0 && vorbisenc->max_bitrate > 0)
        vorbisenc->managed = TRUE;
      else
        vorbisenc->managed = FALSE;

      if (old_value != vorbisenc->managed)
        g_object_notify (object, "managed");
      break;
    }
    case ARG_BITRATE:
      vorbisenc->bitrate = g_value_get_int (value);
      if (vorbisenc->bitrate >= 0 && vorbisenc->bitrate < LOWEST_BITRATE) {
        g_warning ("Lowest allowed bitrate is %d", LOWEST_BITRATE);
        vorbisenc->bitrate = LOWEST_BITRATE;
      }
      break;
    case ARG_MIN_BITRATE:
    {
      gboolean old_value = vorbisenc->managed;

      vorbisenc->min_bitrate = g_value_get_int (value);
      if (vorbisenc->min_bitrate >= 0
          && vorbisenc->min_bitrate < LOWEST_BITRATE) {
        g_warning ("Lowest allowed bitrate is %d", LOWEST_BITRATE);
        vorbisenc->min_bitrate = LOWEST_BITRATE;
      }
      if (vorbisenc->min_bitrate > 0 && vorbisenc->max_bitrate > 0)
        vorbisenc->managed = TRUE;
      else
        vorbisenc->managed = FALSE;

      if (old_value != vorbisenc->managed)
        g_object_notify (object, "managed");
      break;
    }
    case ARG_QUALITY:
      vorbisenc->quality = g_value_get_float (value);
      if (vorbisenc->quality >= 0.0)
        vorbisenc->quality_set = TRUE;
      else
        vorbisenc->quality_set = FALSE;
      break;
    case ARG_MANAGED:
      vorbisenc->managed = g_value_get_boolean (value);
      break;
    default:
      G_OBJECT_WARN_INVALID_PROPERTY_ID (object, prop_id, pspec);
      break;
  }
}

static GstStateChangeReturn
gst_vorbis_enc_change_state (GstElement * element, GstStateChange transition)
{
  GstVorbisEnc *vorbisenc = GST_VORBISENC (element);
  GstStateChangeReturn res;


  switch (transition) {
    case GST_STATE_CHANGE_NULL_TO_READY:
      vorbisenc->tags = gst_tag_list_new ();
      break;
    case GST_STATE_CHANGE_READY_TO_PAUSED:
      vorbisenc->setup = FALSE;
      vorbisenc->next_discont = FALSE;
      vorbisenc->header_sent = FALSE;
      gst_segment_init (&vorbisenc->segment, GST_FORMAT_TIME);
      break;
    case GST_STATE_CHANGE_PAUSED_TO_PLAYING:
      break;
    default:
      break;
  }

  res = GST_ELEMENT_CLASS (parent_class)->change_state (element, transition);

  switch (transition) {
    case GST_STATE_CHANGE_PLAYING_TO_PAUSED:
      break;
    case GST_STATE_CHANGE_PAUSED_TO_READY:
      vorbis_block_clear (&vorbisenc->vb);
      vorbis_dsp_clear (&vorbisenc->vd);
      vorbis_info_clear (&vorbisenc->vi);
      g_free (vorbisenc->last_message);
      vorbisenc->last_message = NULL;
      if (vorbisenc->srccaps) {
        gst_caps_unref (vorbisenc->srccaps);
        vorbisenc->srccaps = NULL;
      }
      break;
    case GST_STATE_CHANGE_READY_TO_NULL:
      gst_tag_list_free (vorbisenc->tags);
      vorbisenc->tags = NULL;
    default:
      break;
  }

  return res;
}<|MERGE_RESOLUTION|>--- conflicted
+++ resolved
@@ -1124,24 +1124,6 @@
     guint64 diff_bytes;
     gsize size;
 
-<<<<<<< HEAD
-    GST_WARNING_OBJECT (vorbisenc, "Buffer is older than previous "
-        "timestamp + duration (%" GST_TIME_FORMAT "< %" GST_TIME_FORMAT
-        "), cannot handle. Clipping buffer.",
-        GST_TIME_ARGS (timestamp), GST_TIME_ARGS (vorbisenc->expected_ts));
-
-    size = gst_buffer_get_size (buffer);
-
-    diff_bytes =
-        GST_CLOCK_TIME_TO_FRAMES (diff,
-        vorbisenc->frequency) * vorbisenc->channels * sizeof (gfloat);
-    if (diff_bytes >= size) {
-      gst_buffer_unref (buffer);
-      return GST_FLOW_OK;
-    }
-    buffer = gst_buffer_make_writable (buffer);
-    gst_buffer_resize (buffer, diff_bytes, size - diff_bytes);
-=======
     /* Don't freak out on tiny jitters; use the same < 3 sample
        tolerance as in the discontinuous detection */
     if ((GstClockTimeDiff) (vorbisenc->expected_ts - timestamp) > threesample) {
@@ -1151,21 +1133,21 @@
           "), cannot handle. Clipping buffer.",
           GST_TIME_ARGS (timestamp), GST_TIME_ARGS (vorbisenc->expected_ts));
 
+      size = gst_buffer_get_size (buffer);
+
       diff_bytes =
           GST_CLOCK_TIME_TO_FRAMES (diff,
           vorbisenc->frequency) * vorbisenc->channels * sizeof (gfloat);
-      if (diff_bytes >= GST_BUFFER_SIZE (buffer)) {
+      if (diff_bytes >= size) {
         gst_buffer_unref (buffer);
         return GST_FLOW_OK;
       }
-      buffer = gst_buffer_make_metadata_writable (buffer);
-      GST_BUFFER_DATA (buffer) += diff_bytes;
-      GST_BUFFER_SIZE (buffer) -= diff_bytes;
+      buffer = gst_buffer_make_writable (buffer);
+      gst_buffer_resize (buffer, diff_bytes, size - diff_bytes);
 
       if (GST_BUFFER_DURATION_IS_VALID (buffer))
         GST_BUFFER_DURATION (buffer) -= diff;
     }
->>>>>>> 7b8b0fa1
 
     /* adjust the input timestamp in either case */
     GST_BUFFER_TIMESTAMP (buffer) += diff;
