/* GStreamer
 * Copyright (C) 2004 Benjamin Otte <in7y118@public.uni-hamburg.de>
 * Copyright (c) 2012 Collabora Ltd.
 *	Author : Edward Hervey <edward@collabora.com>
 *      Author : Mark Nauwelaerts <mark.nauwelaerts@collabora.co.uk>
 *
 * This library is free software; you can redistribute it and/or
 * modify it under the terms of the GNU Library General Public
 * License as published by the Free Software Foundation; either
 * version 2 of the License, or (at your option) any later version.
 *
 * This library is distributed in the hope that it will be useful,
 * but WITHOUT ANY WARRANTY; without even the implied warranty of
 * MERCHANTABILITY or FITNESS FOR A PARTICULAR PURPOSE.  See the GNU
 * Library General Public License for more details.
 *
 * You should have received a copy of the GNU Library General Public
 * License along with this library; if not, write to the
 * Free Software Foundation, Inc., 59 Temple Place - Suite 330,
 * Boston, MA 02111-1307, USA.
 */

#ifndef __GST_THEORADEC_H__
#define __GST_THEORADEC_H__

#ifdef HAVE_CONFIG_H
#  include "config.h"
#endif

#include <gst/gst.h>
#include <gst/video/gstvideodecoder.h>
#include <theora/theoradec.h>
#include <string.h>
#include <gst/video/video.h>

G_BEGIN_DECLS

#define GST_TYPE_THEORA_DEC \
  (gst_theora_dec_get_type())
#define GST_THEORA_DEC(obj) \
  (G_TYPE_CHECK_INSTANCE_CAST((obj),GST_TYPE_THEORA_DEC,GstTheoraDec))
#define GST_THEORA_DEC_CLASS(klass) \
  (G_TYPE_CHECK_CLASS_CAST((klass),GST_TYPE_THEORA_DEC,GstTheoraDecClass))
#define GST_IS_THEORA_DEC(obj) \
  (G_TYPE_CHECK_INSTANCE_TYPE((obj),GST_TYPE_THEORA_DEC))
#define GST_IS_THEORA_DEC_CLASS(klass) \
  (G_TYPE_CHECK_CLASS_TYPE((klass),GST_TYPE_THEORA_DEC))

typedef struct _GstTheoraDec GstTheoraDec;
typedef struct _GstTheoraDecClass GstTheoraDecClass;

/**
 * GstTheoraDec:
 *
 * Opaque object data structure.
 */
struct _GstTheoraDec
{
  GstVideoDecoder element;

  /* theora decoder state */
  th_dec_ctx *decoder;
  th_setup_info *setup;
  th_info info;
  th_comment comment;

  gboolean have_header;

  gboolean need_keyframe;
<<<<<<< HEAD
  GstVideoInfo vinfo;

  gint output_bpp;
  GstBufferPool *pool;
  gboolean has_cropping;
  gboolean need_cropping;
=======
  GstVideoCodecState *input_state;
  GstVideoCodecState *output_state;
  gint offset_x, offset_y;
>>>>>>> 8c3be067

  /* telemetry debuging options */
  gint telemetry_mv;
  gint telemetry_mbmode;
  gint telemetry_qi;
  gint telemetry_bits;

<<<<<<< HEAD
  /* list of buffers that need timestamps */
  GList *queued;
  /* list of raw output buffers */
  GList *output;
  /* gather/decode queues for reverse playback */
  GList *gather;
  GList *decode;
  GList *pendingevents;
=======
  gboolean crop;
>>>>>>> 8c3be067

  GstTagList *tags;

};

struct _GstTheoraDecClass
{
  GstVideoDecoderClass parent_class;
};

GType gst_theora_dec_get_type (void);
gboolean gst_theora_dec_register (GstPlugin * plugin);

G_END_DECLS

#endif /* __GST_THEORADEC_H__ */<|MERGE_RESOLUTION|>--- conflicted
+++ resolved
@@ -31,7 +31,6 @@
 #include <gst/video/gstvideodecoder.h>
 #include <theora/theoradec.h>
 #include <string.h>
-#include <gst/video/video.h>
 
 G_BEGIN_DECLS
 
@@ -60,6 +59,7 @@
 
   /* theora decoder state */
   th_dec_ctx *decoder;
+  //theora_state state;
   th_setup_info *setup;
   th_info info;
   th_comment comment;
@@ -67,18 +67,9 @@
   gboolean have_header;
 
   gboolean need_keyframe;
-<<<<<<< HEAD
-  GstVideoInfo vinfo;
-
-  gint output_bpp;
-  GstBufferPool *pool;
-  gboolean has_cropping;
-  gboolean need_cropping;
-=======
   GstVideoCodecState *input_state;
   GstVideoCodecState *output_state;
   gint offset_x, offset_y;
->>>>>>> 8c3be067
 
   /* telemetry debuging options */
   gint telemetry_mv;
@@ -86,18 +77,7 @@
   gint telemetry_qi;
   gint telemetry_bits;
 
-<<<<<<< HEAD
-  /* list of buffers that need timestamps */
-  GList *queued;
-  /* list of raw output buffers */
-  GList *output;
-  /* gather/decode queues for reverse playback */
-  GList *gather;
-  GList *decode;
-  GList *pendingevents;
-=======
   gboolean crop;
->>>>>>> 8c3be067
 
   GstTagList *tags;
 
