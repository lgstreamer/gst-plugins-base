--- conflicted
+++ resolved
@@ -663,13 +663,8 @@
       info = (GstDiscovererAudioInfo *) gst_discoverer_stream_info_ref (parent);
     else {
       info = (GstDiscovererAudioInfo *)
-<<<<<<< HEAD
           g_object_new (GST_TYPE_DISCOVERER_AUDIO_INFO, NULL);
-      info->parent.caps = caps;
-=======
-          gst_mini_object_new (GST_TYPE_DISCOVERER_AUDIO_INFO);
       info->parent.caps = gst_caps_ref (caps);
->>>>>>> 70c6c2ae
     }
 
     if (gst_structure_get_int (caps_st, "rate", &tmp))
@@ -714,13 +709,8 @@
       info = (GstDiscovererVideoInfo *) gst_discoverer_stream_info_ref (parent);
     else {
       info = (GstDiscovererVideoInfo *)
-<<<<<<< HEAD
           g_object_new (GST_TYPE_DISCOVERER_VIDEO_INFO, NULL);
-      info->parent.caps = caps;
-=======
-          gst_mini_object_new (GST_TYPE_DISCOVERER_VIDEO_INFO);
       info->parent.caps = gst_caps_ref (caps);
->>>>>>> 70c6c2ae
     }
 
     /* FIXME : gst_video_info_from_caps only works with raw caps,
@@ -767,13 +757,8 @@
           (GstDiscovererSubtitleInfo *) gst_discoverer_stream_info_ref (parent);
     else {
       info = (GstDiscovererSubtitleInfo *)
-<<<<<<< HEAD
           g_object_new (GST_TYPE_DISCOVERER_SUBTITLE_INFO, NULL);
-      info->parent.caps = caps;
-=======
-          gst_mini_object_new (GST_TYPE_DISCOVERER_SUBTITLE_INFO);
       info->parent.caps = gst_caps_ref (caps);
->>>>>>> 70c6c2ae
     }
 
     if (gst_structure_id_has_field (st, _TAGS_QUARK)) {
@@ -808,13 +793,8 @@
       info = gst_discoverer_stream_info_ref (parent);
     else {
       info = (GstDiscovererStreamInfo *)
-<<<<<<< HEAD
           g_object_new (GST_TYPE_DISCOVERER_STREAM_INFO, NULL);
-      info->caps = caps;
-=======
-          gst_mini_object_new (GST_TYPE_DISCOVERER_STREAM_INFO);
       info->caps = gst_caps_ref (caps);
->>>>>>> 70c6c2ae
     }
 
     if (gst_structure_id_get (st, _TAGS_QUARK,
@@ -1182,19 +1162,13 @@
         GST_DEBUG_OBJECT (GST_MESSAGE_SRC (msg),
             "Setting result to MISSING_PLUGINS");
         dc->priv->current_info->result = GST_DISCOVERER_MISSING_PLUGINS;
-<<<<<<< HEAD
-        dc->priv->current_info->misc = gst_structure_copy (structure);
-      } else if (sttype == _STREAM_TOPOLOGY_QUARK) {
-        dc->priv->current_topology = gst_structure_copy (structure);
-=======
         if (dc->priv->current_info->misc)
           gst_structure_free (dc->priv->current_info->misc);
-        dc->priv->current_info->misc = gst_structure_copy (msg->structure);
+        dc->priv->current_info->misc = gst_structure_copy (structure);
       } else if (sttype == _STREAM_TOPOLOGY_QUARK) {
         if (dc->priv->current_topology)
           gst_structure_free (dc->priv->current_topology);
-        dc->priv->current_topology = gst_structure_copy (msg->structure);
->>>>>>> 70c6c2ae
+        dc->priv->current_topology = gst_structure_copy (structure);
       }
     }
       break;
