--- conflicted
+++ resolved
@@ -298,17 +298,11 @@
   priv->timestamp = timestamp;
   priv->duration = GST_BUFFER_DURATION (in);
 
-<<<<<<< HEAD
   gst_rtp_buffer_map (in, GST_MAP_READ, &rtp);
   seqnum = gst_rtp_buffer_get_seq (&rtp);
   rtptime = gst_rtp_buffer_get_timestamp (&rtp);
   gst_rtp_buffer_unmap (&rtp);
 
-  reset_seq = TRUE;
-=======
-  seqnum = gst_rtp_buffer_get_seq (in);
-  rtptime = gst_rtp_buffer_get_timestamp (in);
->>>>>>> 96463bb8
   discont = FALSE;
 
   GST_LOG_OBJECT (filter, "discont %d, seqnum %u, rtptime %u, timestamp %"
