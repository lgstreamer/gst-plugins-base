--- conflicted
+++ resolved
@@ -292,11 +292,9 @@
   gpointer _gst_reserved[GST_PADDING];
 };
 
-<<<<<<< HEAD
 GType gst_audio_info_get_type        (void);
-=======
+
 #define GST_AUDIO_INFO_IS_VALID(i)           ((i)->finfo != NULL && (i)->rate > 0 && (i)->channels > 0 && (i)->bpf > 0)
->>>>>>> cd21e699
 
 #define GST_AUDIO_INFO_FORMAT(i)             (GST_AUDIO_FORMAT_INFO_FORMAT((i)->finfo))
 #define GST_AUDIO_INFO_NAME(i)               (GST_AUDIO_FORMAT_INFO_NAME((i)->finfo))
