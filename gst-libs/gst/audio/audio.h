/* GStreamer
 * Copyright (C) <1999> Erik Walthinsen <omega@cse.ogi.edu>
 * Library       <2001> Thomas Vander Stichele <thomas@apestaart.org>
 *               <2011> Wim Taymans <wim.taymans@gmail.com>
 *
 * This library is free software; you can redistribute it and/or
 * modify it under the terms of the GNU Library General Public
 * License as published by the Free Software Foundation; either
 * version 2 of the License, or (at your option) any later version.
 *
 * This library is distributed in the hope that it will be useful,
 * but WITHOUT ANY WARRANTY; without even the implied warranty of
 * MERCHANTABILITY or FITNESS FOR A PARTICULAR PURPOSE.  See the GNU
 * Library General Public License for more details.
 *
 * You should have received a copy of the GNU Library General Public
 * License along with this library; if not, write to the
 * Free Software Foundation, Inc., 59 Temple Place - Suite 330,
 * Boston, MA 02111-1307, USA.
 */

#include <gst/gst.h>

#ifndef __GST_AUDIO_AUDIO_H__
#define __GST_AUDIO_AUDIO_H__

#include <gst/audio/multichannel.h>

G_BEGIN_DECLS

#if G_BYTE_ORDER == G_BIG_ENDIAN
#define _GST_AUDIO_FORMAT_NE(fmt) GST_AUDIO_FORMAT_ ## fmt ## BE
#elif G_BYTE_ORDER == G_LITTLE_ENDIAN
#define _GST_AUDIO_FORMAT_NE(fmt) GST_AUDIO_FORMAT_ ## fmt ## LE
#endif

/**
 * GstAudioFormat:
 * @GST_AUDIO_FORMAT_UNKNOWN: unknown audio format
<<<<<<< HEAD
 * @GST_AUDIO_FORMAT_S8: sample
 * @GST_AUDIO_FORMAT_U8: sample
 * @GST_AUDIO_FORMAT_S16LE: sample
 * @GST_AUDIO_FORMAT_S16BE: sample
 * @GST_AUDIO_FORMAT_U16LE: sample
 * @GST_AUDIO_FORMAT_U16BE: sample
 * @GST_AUDIO_FORMAT_S24_32LE: sample
 * @GST_AUDIO_FORMAT_S24_32BE: sample
 * @GST_AUDIO_FORMAT_U24_32LE: sample
 * @GST_AUDIO_FORMAT_U24_32BE: sample
 * @GST_AUDIO_FORMAT_S32LE: sample
 * @GST_AUDIO_FORMAT_S32BE: sample
 * @GST_AUDIO_FORMAT_U32LE: sample
 * @GST_AUDIO_FORMAT_U32BE: sample
 * @GST_AUDIO_FORMAT_S24LE: sample
 * @GST_AUDIO_FORMAT_S24BE: sample
 * @GST_AUDIO_FORMAT_U24LE: sample
 * @GST_AUDIO_FORMAT_U24BE: sample
 * @GST_AUDIO_FORMAT_S20LE: sample
 * @GST_AUDIO_FORMAT_S20BE: sample
 * @GST_AUDIO_FORMAT_U20LE: sample
 * @GST_AUDIO_FORMAT_U20BE: sample
 * @GST_AUDIO_FORMAT_S18LE: sample
 * @GST_AUDIO_FORMAT_S18BE: sample
 * @GST_AUDIO_FORMAT_U18LE: sample
 * @GST_AUDIO_FORMAT_U18BE: sample
 * @GST_AUDIO_FORMAT_F32LE: sample
 * @GST_AUDIO_FORMAT_F32BE: sample
 * @GST_AUDIO_FORMAT_F64LE: sample
 * @GST_AUDIO_FORMAT_F64BE: sample
=======
 * @GST_AUDIO_FORMAT_S8: 8 bits in 8 bits, signed
 * @GST_AUDIO_FORMAT_U8: 8 bits in 8 bits, unsigned
 * @GST_AUDIO_FORMAT_S16LE: 16 bits in 16 bits, signed, little endian
 * @GST_AUDIO_FORMAT_S16BE: 16 bits in 16 bits, signed, big endian
 * @GST_AUDIO_FORMAT_U16LE: 16 bits in 16 bits, unsigned, little endian
 * @GST_AUDIO_FORMAT_U16BE: 16 bits in 16 bits, unsigned, big endian
 * @GST_AUDIO_FORMAT_S24_32LE: 24 bits in 32 bits, signed, little endian
 * @GST_AUDIO_FORMAT_S24_32BE: 24 bits in 32 bits, signed, big endian
 * @GST_AUDIO_FORMAT_U24_32LE: 24 bits in 32 bits, unsigned, little endian
 * @GST_AUDIO_FORMAT_U24_32BE: 24 bits in 32 bits, unsigned, big endian
 * @GST_AUDIO_FORMAT_S32LE: 32 bits in 32 bits, signed, little endian
 * @GST_AUDIO_FORMAT_S32BE: 32 bits in 32 bits, signed, big endian
 * @GST_AUDIO_FORMAT_U32LE: 32 bits in 32 bits, unsigned, little endian
 * @GST_AUDIO_FORMAT_U32BE: 32 bits in 32 bits, unsigned, big endian
 * @GST_AUDIO_FORMAT_S24LE: 24 bits in 24 bits, signed, little endian
 * @GST_AUDIO_FORMAT_S24BE: 24 bits in 24 bits, signed, big endian
 * @GST_AUDIO_FORMAT_U24LE: 24 bits in 24 bits, unsigned, little endian
 * @GST_AUDIO_FORMAT_U24BE: 24 bits in 24 bits, unsigned, big endian
 * @GST_AUDIO_FORMAT_S20LE: 20 bits in 24 bits, signed, little endian
 * @GST_AUDIO_FORMAT_S20BE: 20 bits in 24 bits, signed, big endian
 * @GST_AUDIO_FORMAT_U20LE: 20 bits in 24 bits, unsigned, little endian
 * @GST_AUDIO_FORMAT_U20BE: 20 bits in 24 bits, unsigned, big endian
 * @GST_AUDIO_FORMAT_S18LE: 18 bits in 24 bits, signed, little endian
 * @GST_AUDIO_FORMAT_S18BE: 18 bits in 24 bits, signed, big endian
 * @GST_AUDIO_FORMAT_U18LE: 18 bits in 24 bits, unsigned, little endian
 * @GST_AUDIO_FORMAT_U18BE: 18 bits in 24 bits, unsigned, big endian
 * @GST_AUDIO_FORMAT_F32LE: 32-bit floating point samples, little endian
 * @GST_AUDIO_FORMAT_F32BE: 32-bit floating point samples, big endian
 * @GST_AUDIO_FORMAT_F64LE: 64-bit floating point samples, little endian
 * @GST_AUDIO_FORMAT_F64BE: 64-bit floating point samples, big endian
 * @GST_AUDIO_FORMAT_S16: 16 bits in 16 bits, signed, native endianness
 * @GST_AUDIO_FORMAT_U16: 16 bits in 16 bits, unsigned, native endianness
 * @GST_AUDIO_FORMAT_S24_32: 24 bits in 32 bits, signed, native endianness
 * @GST_AUDIO_FORMAT_U24_32: 24 bits in 32 bits, unsigned, native endianness
 * @GST_AUDIO_FORMAT_S32: 32 bits in 32 bits, signed, native endianness
 * @GST_AUDIO_FORMAT_U32: 32 bits in 32 bits, unsigned, native endianness
 * @GST_AUDIO_FORMAT_S24: 24 bits in 24 bits, signed, native endianness
 * @GST_AUDIO_FORMAT_U24: 24 bits in 24 bits, unsigned, native endianness
 * @GST_AUDIO_FORMAT_S20: 20 bits in 24 bits, signed, native endianness
 * @GST_AUDIO_FORMAT_U20: 20 bits in 24 bits, unsigned, native endianness
 * @GST_AUDIO_FORMAT_S18: 18 bits in 24 bits, signed, native endianness
 * @GST_AUDIO_FORMAT_U18: 18 bits in 24 bits, unsigned, native endianness
 * @GST_AUDIO_FORMAT_F32: 32-bit floating point samples, native endianness
 * @GST_AUDIO_FORMAT_F64: 64-bit floating point samples, native endianness
>>>>>>> dc28bd1b
 *
 * Enum value describing the most common audio formats.
 */
typedef enum {
  GST_AUDIO_FORMAT_UNKNOWN,
  /* 8 bit */
  GST_AUDIO_FORMAT_S8,
  GST_AUDIO_FORMAT_U8,
  /* 16 bit */
  GST_AUDIO_FORMAT_S16LE,
  GST_AUDIO_FORMAT_S16BE,
  GST_AUDIO_FORMAT_U16LE,
  GST_AUDIO_FORMAT_U16BE,
  /* 24 bit in low 3 bytes of 32 bits*/
  GST_AUDIO_FORMAT_S24_32LE,
  GST_AUDIO_FORMAT_S24_32BE,
  GST_AUDIO_FORMAT_U24_32LE,
  GST_AUDIO_FORMAT_U24_32BE,
  /* 32 bit */
  GST_AUDIO_FORMAT_S32LE,
  GST_AUDIO_FORMAT_S32BE,
  GST_AUDIO_FORMAT_U32LE,
  GST_AUDIO_FORMAT_U32BE,
  /* 24 bit in 3 bytes*/
  GST_AUDIO_FORMAT_S24LE,
  GST_AUDIO_FORMAT_S24BE,
  GST_AUDIO_FORMAT_U24LE,
  GST_AUDIO_FORMAT_U24BE,
  /* 20 bit in 3 bytes*/
  GST_AUDIO_FORMAT_S20LE,
  GST_AUDIO_FORMAT_S20BE,
  GST_AUDIO_FORMAT_U20LE,
  GST_AUDIO_FORMAT_U20BE,
  /* 18 bit in 3 bytes*/
  GST_AUDIO_FORMAT_S18LE,
  GST_AUDIO_FORMAT_S18BE,
  GST_AUDIO_FORMAT_U18LE,
  GST_AUDIO_FORMAT_U18BE,
  /* float */
  GST_AUDIO_FORMAT_F32LE,
  GST_AUDIO_FORMAT_F32BE,
  GST_AUDIO_FORMAT_F64LE,
  GST_AUDIO_FORMAT_F64BE,
<<<<<<< HEAD
#if G_BYTE_ORDER == G_BIG_ENDIAN
  GST_AUDIO_FORMAT_S16 = GST_AUDIO_FORMAT_S16BE,
  GST_AUDIO_FORMAT_U16 = GST_AUDIO_FORMAT_U16BE,
  GST_AUDIO_FORMAT_S24_32 = GST_AUDIO_FORMAT_S24_32BE,
  GST_AUDIO_FORMAT_U24_32 = GST_AUDIO_FORMAT_U24_32BE,
  GST_AUDIO_FORMAT_S32 = GST_AUDIO_FORMAT_S32BE,
  GST_AUDIO_FORMAT_U32 = GST_AUDIO_FORMAT_U32BE,
  GST_AUDIO_FORMAT_S24 = GST_AUDIO_FORMAT_S24BE,
  GST_AUDIO_FORMAT_U24 = GST_AUDIO_FORMAT_U24BE,
  GST_AUDIO_FORMAT_S20 = GST_AUDIO_FORMAT_S20BE,
  GST_AUDIO_FORMAT_U20 = GST_AUDIO_FORMAT_U20BE,
  GST_AUDIO_FORMAT_S18 = GST_AUDIO_FORMAT_S18BE,
  GST_AUDIO_FORMAT_U18 = GST_AUDIO_FORMAT_U18BE,
  GST_AUDIO_FORMAT_F32 = GST_AUDIO_FORMAT_F32BE,
  GST_AUDIO_FORMAT_F64 = GST_AUDIO_FORMAT_F64BE
#elif G_BYTE_ORDER == G_LITTLE_ENDIAN
  GST_AUDIO_FORMAT_S16 = GST_AUDIO_FORMAT_S16LE,
  GST_AUDIO_FORMAT_U16 = GST_AUDIO_FORMAT_U16LE,
  GST_AUDIO_FORMAT_S24_32 = GST_AUDIO_FORMAT_S24_32LE,
  GST_AUDIO_FORMAT_U24_32 = GST_AUDIO_FORMAT_U24_32LE,
  GST_AUDIO_FORMAT_S32 = GST_AUDIO_FORMAT_S32LE,
  GST_AUDIO_FORMAT_U32 = GST_AUDIO_FORMAT_U32LE,
  GST_AUDIO_FORMAT_S24 = GST_AUDIO_FORMAT_S24LE,
  GST_AUDIO_FORMAT_U24 = GST_AUDIO_FORMAT_U24LE,
  GST_AUDIO_FORMAT_S20 = GST_AUDIO_FORMAT_S20LE,
  GST_AUDIO_FORMAT_U20 = GST_AUDIO_FORMAT_U20LE,
  GST_AUDIO_FORMAT_S18 = GST_AUDIO_FORMAT_S18LE,
  GST_AUDIO_FORMAT_U18 = GST_AUDIO_FORMAT_U18LE,
  GST_AUDIO_FORMAT_F32 = GST_AUDIO_FORMAT_F32LE,
  GST_AUDIO_FORMAT_F64 = GST_AUDIO_FORMAT_F64LE
#endif
=======
  /* native endianness equivalents */
  GST_AUDIO_FORMAT_S16 = _GST_AUDIO_FORMAT_NE(S16),
  GST_AUDIO_FORMAT_U16 = _GST_AUDIO_FORMAT_NE(U16),
  GST_AUDIO_FORMAT_S24_32 = _GST_AUDIO_FORMAT_NE(S24_32),
  GST_AUDIO_FORMAT_U24_32 = _GST_AUDIO_FORMAT_NE(U24_32),
  GST_AUDIO_FORMAT_S32 = _GST_AUDIO_FORMAT_NE(S32),
  GST_AUDIO_FORMAT_U32 = _GST_AUDIO_FORMAT_NE(U32),
  GST_AUDIO_FORMAT_S24 = _GST_AUDIO_FORMAT_NE(S24),
  GST_AUDIO_FORMAT_U24 = _GST_AUDIO_FORMAT_NE(U24),
  GST_AUDIO_FORMAT_S20 = _GST_AUDIO_FORMAT_NE(S20),
  GST_AUDIO_FORMAT_U20 = _GST_AUDIO_FORMAT_NE(U20),
  GST_AUDIO_FORMAT_S18 = _GST_AUDIO_FORMAT_NE(S18),
  GST_AUDIO_FORMAT_U18 = _GST_AUDIO_FORMAT_NE(U18),
  GST_AUDIO_FORMAT_F32 = _GST_AUDIO_FORMAT_NE(F32),
  GST_AUDIO_FORMAT_F64 = _GST_AUDIO_FORMAT_NE(F64)
>>>>>>> dc28bd1b
} GstAudioFormat;

typedef struct _GstAudioFormatInfo GstAudioFormatInfo;
typedef struct _GstAudioInfo GstAudioInfo;

/**
 * GstAudioFormatFlags:
 * @GST_AUDIO_FORMAT_FLAG_INTEGER: integer samples
 * @GST_AUDIO_FORMAT_FLAG_FLOAT: float samples
 * @GST_AUDIO_FORMAT_FLAG_SIGNED: signed samples
 * @GST_AUDIO_FORMAT_FLAG_COMPLEX: complex layout
 *
 * The different audio flags that a format info can have.
 */
typedef enum
{
  GST_AUDIO_FORMAT_FLAG_INTEGER  = (1 << 0),
  GST_AUDIO_FORMAT_FLAG_FLOAT    = (1 << 1),
  GST_AUDIO_FORMAT_FLAG_SIGNED   = (1 << 2),
  GST_AUDIO_FORMAT_FLAG_COMPLEX  = (1 << 4)
} GstAudioFormatFlags;

/**
 * GstAudioFormatUnpack:
 * @info: a #GstAudioFormatInfo
 * @dest: a destination array
 * @data: pointer to the audio data
 * @length: the amount of samples to unpack.
 *
 * Unpacks @length samples from the given data of format @info.
 * The samples will be unpacked into @dest which each channel
 * interleaved. @dest should at least be big enough to hold @length *
 * channels * size(unpack_format) bytes.
 */
typedef void (*GstAudioFormatUnpack)         (GstAudioFormatInfo *info, gpointer dest,
                                              const gpointer data, gint length);
/**
 * GstAudioFormatPack:
 * @info: a #GstAudioFormatInfo
 * @src: a source array
 * @data: pointer to the destination data
 * @length: the amount of samples to pack.
 *
 * Packs @length samples from @src to the data array in format @info.
 * The samples from source have each channel interleaved
 * and will be packed into @data.
 */
typedef void (*GstAudioFormatPack)           (GstAudioFormatInfo *info, const gpointer src,
                                              gpointer data, gint length);

/**
 * GstAudioFormatInfo:
 * @format: #GstAudioFormat
 * @name: string representation of the format
 * @description: user readable description of the format
 * @flags: #GstAudioFormatFlags
 * @endianness: the endianness
 * @width: amount of bits used for one sample
 * @depth: amount of valid bits in @width
 * @silence: @width/8 bytes with 1 silent sample
 * @unpack_format: the format of the unpacked samples
 * @unpack_func: function to unpack samples
 * @pack_func: function to pack samples
 *
 * Information for an audio format.
 */
struct _GstAudioFormatInfo {
  GstAudioFormat format;
  const gchar *name;
  const gchar *description;
  GstAudioFormatFlags flags;
  gint endianness;
  gint width;
  gint depth;
  guint8 silence[8];

  GstAudioFormat unpack_format;
  GstAudioFormatUnpack unpack_func;
  GstAudioFormatPack pack_func;
};

#define GST_AUDIO_FORMAT_INFO_FORMAT(info)           ((info)->format)
#define GST_AUDIO_FORMAT_INFO_NAME(info)             ((info)->name)
#define GST_AUDIO_FORMAT_INFO_FLAGS(info)            ((info)->flags)
<<<<<<< HEAD

#define GST_AUDIO_FORMAT_INFO_IS_INTEGER(info)       !!((info)->flags & GST_AUDIO_FORMAT_FLAG_INTEGER)
#define GST_AUDIO_FORMAT_INFO_IS_FLOAT(info)         !!((info)->flags & GST_AUDIO_FORMAT_FLAG_FLOAT)
#define GST_AUDIO_FORMAT_INFO_IS_SIGNED(info)        !!((info)->flags & GST_AUDIO_FORMAT_FLAG_SIGNED)

#define GST_AUDIO_FORMAT_INFO_ENDIANNESS(info)       ((info)->endianness)
#define GST_AUDIO_FORMAT_INFO_IS_LITTLE_ENDIAN(info) ((info)->endianness == G_LITTLE_ENDIAN)
#define GST_AUDIO_FORMAT_INFO_IS_BIG_ENDIAN(info)    ((info)->endianness == G_BIG_ENDIAN)
#define GST_AUDIO_FORMAT_INFO_WIDTH(info)            ((info)->width)
#define GST_AUDIO_FORMAT_INFO_DEPTH(info)            ((info)->depth)


GstAudioFormat gst_audio_format_build_integer    (gboolean sign, gint endianness,
                                                  gint width, gint depth) G_GNUC_CONST;

GstAudioFormat gst_audio_format_from_string      (const gchar *format) G_GNUC_CONST;
const gchar *  gst_audio_format_to_string        (GstAudioFormat format) G_GNUC_CONST;
=======

#define GST_AUDIO_FORMAT_INFO_IS_INTEGER(info)       !!((info)->flags & GST_AUDIO_FORMAT_FLAG_INTEGER)
#define GST_AUDIO_FORMAT_INFO_IS_FLOAT(info)         !!((info)->flags & GST_AUDIO_FORMAT_FLAG_FLOAT)
#define GST_AUDIO_FORMAT_INFO_IS_SIGNED(info)        !!((info)->flags & GST_AUDIO_FORMAT_FLAG_SIGNED)

#define GST_AUDIO_FORMAT_INFO_ENDIANNESS(info)       ((info)->endianness)
#define GST_AUDIO_FORMAT_INFO_IS_LITTLE_ENDIAN(info) ((info)->endianness == G_LITTLE_ENDIAN)
#define GST_AUDIO_FORMAT_INFO_IS_BIG_ENDIAN(info)    ((info)->endianness == G_BIG_ENDIAN)
#define GST_AUDIO_FORMAT_INFO_WIDTH(info)            ((info)->width)
#define GST_AUDIO_FORMAT_INFO_DEPTH(info)            ((info)->depth)
>>>>>>> dc28bd1b

const GstAudioFormatInfo *
               gst_audio_format_get_info         (GstAudioFormat format) G_GNUC_CONST;

void           gst_audio_format_fill_silence     (const GstAudioFormatInfo *info,
                                                  gpointer dest, gsize length);
/**
 * GstAudioFlags:
 * @GST_AUDIO_FLAG_NONE: no valid flag
 * @GST_AUDIO_FLAG_DEFAULT_POSITIONS: position array
 *     contains the default layout for the number of channels.
 *
 * Extra audio flags
 */
typedef enum {
  GST_AUDIO_FLAG_NONE              = 0,
  GST_AUDIO_FLAG_DEFAULT_POSITIONS = (1 << 0)
} GstAudioFlags;

/**
 * GstAudioInfo:
 * @finfo: the format info of the audio
 * @flags: additional audio flags
 * @rate: the audio sample rate
 * @channels: the number of channels
 * @bpf: the number of bytes for one frame, this is the size of one
 *         sample * @channels
 * @position: the position for each channel (assume all NONE for >64 channels)
 *
 * Information describing audio properties. This information can be filled
 * in from GstCaps with gst_audio_info_from_caps().
 *
 * Use the provided macros to access the info in this structure.
 */
struct _GstAudioInfo {
  const GstAudioFormatInfo *finfo;
  GstAudioFlags             flags;
  gint                      rate;
  gint                      channels;
  gint                      bpf;
  GstAudioChannelPosition   position[64];
};

#define GST_AUDIO_INFO_FORMAT(i)             (GST_AUDIO_FORMAT_INFO_FORMAT((i)->finfo))
#define GST_AUDIO_INFO_NAME(i)               (GST_AUDIO_FORMAT_INFO_NAME((i)->finfo))
#define GST_AUDIO_INFO_WIDTH(i)              (GST_AUDIO_FORMAT_INFO_WIDTH((i)->finfo))
#define GST_AUDIO_INFO_DEPTH(i)              (GST_AUDIO_FORMAT_INFO_DEPTH((i)->finfo))
#define GST_AUDIO_INFO_BPS(info)             (GST_AUDIO_INFO_DEPTH(info) >> 3)

#define GST_AUDIO_INFO_FLAGS(info)           ((info)->flags)
#define GST_AUDIO_INFO_HAS_DEFAULT_POSITIONS(info) ((info)->flags & GST_AUDIO_FLAG_DEFAULT_POSITIONS)

#define GST_AUDIO_INFO_RATE(info)            ((info)->rate)
#define GST_AUDIO_INFO_CHANNELS(info)        ((info)->channels)
#define GST_AUDIO_INFO_BPF(info)             ((info)->bpf)
#define GST_AUDIO_INFO_POSITION(info,c)      ((info)->position[c])

void         gst_audio_info_init        (GstAudioInfo *info);
void         gst_audio_info_set_format  (GstAudioInfo *info, GstAudioFormat format,
                                         gint rate, gint channels);

gboolean     gst_audio_info_from_caps   (GstAudioInfo *info, const GstCaps *caps);
GstCaps *    gst_audio_info_to_caps     (GstAudioInfo *info);

gboolean     gst_audio_info_convert     (GstAudioInfo * info,
                                         GstFormat src_fmt, gint64 src_val,
                                         GstFormat dest_fmt, gint64 * dest_val);



#define GST_AUDIO_RATE_RANGE "(int) [ 1, max ]"
#define GST_AUDIO_CHANNELS_RANGE "(int) [ 1, max ]"

#if G_BYTE_ORDER == G_LITTLE_ENDIAN
# define GST_AUDIO_NE(s) G_STRINGIFY(s)"LE"
# define GST_AUDIO_OE(s) G_STRINGIFY(s)"BE"
#else
# define GST_AUDIO_NE(s) G_STRINGIFY(s)"BE"
# define GST_AUDIO_OE(s) G_STRINGIFY(s)"LE"
#endif

#define GST_AUDIO_FORMATS_ALL " { S8, U8, " \
    "S16LE, S16BE, U16LE, U16BE, " \
    "S24_32LE, S24_32BE, U24_32LE, U24_32BE, " \
    "S32LE, S32BE, U32LE, U32BE, " \
    "S24LE, S24BE, U24LE, U24BE, " \
    "S20LE, S20BE, U20LE, U20BE, " \
    "S18LE, S18BE, U18LE, U18BE, " \
    "F32LE, F32BE, F64LE, F64BE }"

/**
 * GST_AUDIO_CAPS_MAKE:
 * @format: string format that describes the pixel layout, as string
 *     (e.g. "S16LE", "S8", etc.)
 *
 * Generic caps string for audio, for use in pad templates.
 */
#define GST_AUDIO_CAPS_MAKE(format)                                    \
    "audio/x-raw, "                                                    \
    "format = (string) " format ", "                                   \
    "rate = " GST_AUDIO_RATE_RANGE ", "                                \
    "channels = " GST_AUDIO_CHANNELS_RANGE

/**
 * GST_AUDIO_DEF_RATE:
 *
 * Standard sampling rate used in consumer audio.
 */
#define GST_AUDIO_DEF_RATE 44100
/**
 * GST_AUDIO_DEF_CHANNELS:
 *
 * Standard number of channels used in consumer audio.
 */
#define GST_AUDIO_DEF_CHANNELS 2
/**
 * GST_AUDIO_DEF_FORMAT:
 *
 * Standard format used in consumer audio.
 */
#define GST_AUDIO_DEF_FORMAT "S16LE"

/* conversion macros */
/**
 * GST_FRAMES_TO_CLOCK_TIME:
 * @frames: sample frames
 * @rate: sampling rate
 *
 * Calculate clocktime from sample @frames and @rate.
 */
#define GST_FRAMES_TO_CLOCK_TIME(frames, rate) \
  ((GstClockTime) gst_util_uint64_scale_round (frames, GST_SECOND, rate))

/**
 * GST_CLOCK_TIME_TO_FRAMES:
 * @clocktime: clock time
 * @rate: sampling rate
 *
 * Calculate frames from @clocktime and sample @rate.
 */
#define GST_CLOCK_TIME_TO_FRAMES(clocktime, rate) \
  gst_util_uint64_scale_round (clocktime, rate, GST_SECOND)

/*
 * this library defines and implements some helper functions for audio
 * handling
 */

GstBuffer *    gst_audio_buffer_clip     (GstBuffer *buffer, GstSegment *segment,
                                          gint rate, gint bpf);

G_END_DECLS

#endif /* __GST_AUDIO_AUDIO_H__ */<|MERGE_RESOLUTION|>--- conflicted
+++ resolved
@@ -37,38 +37,6 @@
 /**
  * GstAudioFormat:
  * @GST_AUDIO_FORMAT_UNKNOWN: unknown audio format
-<<<<<<< HEAD
- * @GST_AUDIO_FORMAT_S8: sample
- * @GST_AUDIO_FORMAT_U8: sample
- * @GST_AUDIO_FORMAT_S16LE: sample
- * @GST_AUDIO_FORMAT_S16BE: sample
- * @GST_AUDIO_FORMAT_U16LE: sample
- * @GST_AUDIO_FORMAT_U16BE: sample
- * @GST_AUDIO_FORMAT_S24_32LE: sample
- * @GST_AUDIO_FORMAT_S24_32BE: sample
- * @GST_AUDIO_FORMAT_U24_32LE: sample
- * @GST_AUDIO_FORMAT_U24_32BE: sample
- * @GST_AUDIO_FORMAT_S32LE: sample
- * @GST_AUDIO_FORMAT_S32BE: sample
- * @GST_AUDIO_FORMAT_U32LE: sample
- * @GST_AUDIO_FORMAT_U32BE: sample
- * @GST_AUDIO_FORMAT_S24LE: sample
- * @GST_AUDIO_FORMAT_S24BE: sample
- * @GST_AUDIO_FORMAT_U24LE: sample
- * @GST_AUDIO_FORMAT_U24BE: sample
- * @GST_AUDIO_FORMAT_S20LE: sample
- * @GST_AUDIO_FORMAT_S20BE: sample
- * @GST_AUDIO_FORMAT_U20LE: sample
- * @GST_AUDIO_FORMAT_U20BE: sample
- * @GST_AUDIO_FORMAT_S18LE: sample
- * @GST_AUDIO_FORMAT_S18BE: sample
- * @GST_AUDIO_FORMAT_U18LE: sample
- * @GST_AUDIO_FORMAT_U18BE: sample
- * @GST_AUDIO_FORMAT_F32LE: sample
- * @GST_AUDIO_FORMAT_F32BE: sample
- * @GST_AUDIO_FORMAT_F64LE: sample
- * @GST_AUDIO_FORMAT_F64BE: sample
-=======
  * @GST_AUDIO_FORMAT_S8: 8 bits in 8 bits, signed
  * @GST_AUDIO_FORMAT_U8: 8 bits in 8 bits, unsigned
  * @GST_AUDIO_FORMAT_S16LE: 16 bits in 16 bits, signed, little endian
@@ -113,7 +81,6 @@
  * @GST_AUDIO_FORMAT_U18: 18 bits in 24 bits, unsigned, native endianness
  * @GST_AUDIO_FORMAT_F32: 32-bit floating point samples, native endianness
  * @GST_AUDIO_FORMAT_F64: 64-bit floating point samples, native endianness
->>>>>>> dc28bd1b
  *
  * Enum value describing the most common audio formats.
  */
@@ -157,39 +124,6 @@
   GST_AUDIO_FORMAT_F32BE,
   GST_AUDIO_FORMAT_F64LE,
   GST_AUDIO_FORMAT_F64BE,
-<<<<<<< HEAD
-#if G_BYTE_ORDER == G_BIG_ENDIAN
-  GST_AUDIO_FORMAT_S16 = GST_AUDIO_FORMAT_S16BE,
-  GST_AUDIO_FORMAT_U16 = GST_AUDIO_FORMAT_U16BE,
-  GST_AUDIO_FORMAT_S24_32 = GST_AUDIO_FORMAT_S24_32BE,
-  GST_AUDIO_FORMAT_U24_32 = GST_AUDIO_FORMAT_U24_32BE,
-  GST_AUDIO_FORMAT_S32 = GST_AUDIO_FORMAT_S32BE,
-  GST_AUDIO_FORMAT_U32 = GST_AUDIO_FORMAT_U32BE,
-  GST_AUDIO_FORMAT_S24 = GST_AUDIO_FORMAT_S24BE,
-  GST_AUDIO_FORMAT_U24 = GST_AUDIO_FORMAT_U24BE,
-  GST_AUDIO_FORMAT_S20 = GST_AUDIO_FORMAT_S20BE,
-  GST_AUDIO_FORMAT_U20 = GST_AUDIO_FORMAT_U20BE,
-  GST_AUDIO_FORMAT_S18 = GST_AUDIO_FORMAT_S18BE,
-  GST_AUDIO_FORMAT_U18 = GST_AUDIO_FORMAT_U18BE,
-  GST_AUDIO_FORMAT_F32 = GST_AUDIO_FORMAT_F32BE,
-  GST_AUDIO_FORMAT_F64 = GST_AUDIO_FORMAT_F64BE
-#elif G_BYTE_ORDER == G_LITTLE_ENDIAN
-  GST_AUDIO_FORMAT_S16 = GST_AUDIO_FORMAT_S16LE,
-  GST_AUDIO_FORMAT_U16 = GST_AUDIO_FORMAT_U16LE,
-  GST_AUDIO_FORMAT_S24_32 = GST_AUDIO_FORMAT_S24_32LE,
-  GST_AUDIO_FORMAT_U24_32 = GST_AUDIO_FORMAT_U24_32LE,
-  GST_AUDIO_FORMAT_S32 = GST_AUDIO_FORMAT_S32LE,
-  GST_AUDIO_FORMAT_U32 = GST_AUDIO_FORMAT_U32LE,
-  GST_AUDIO_FORMAT_S24 = GST_AUDIO_FORMAT_S24LE,
-  GST_AUDIO_FORMAT_U24 = GST_AUDIO_FORMAT_U24LE,
-  GST_AUDIO_FORMAT_S20 = GST_AUDIO_FORMAT_S20LE,
-  GST_AUDIO_FORMAT_U20 = GST_AUDIO_FORMAT_U20LE,
-  GST_AUDIO_FORMAT_S18 = GST_AUDIO_FORMAT_S18LE,
-  GST_AUDIO_FORMAT_U18 = GST_AUDIO_FORMAT_U18LE,
-  GST_AUDIO_FORMAT_F32 = GST_AUDIO_FORMAT_F32LE,
-  GST_AUDIO_FORMAT_F64 = GST_AUDIO_FORMAT_F64LE
-#endif
-=======
   /* native endianness equivalents */
   GST_AUDIO_FORMAT_S16 = _GST_AUDIO_FORMAT_NE(S16),
   GST_AUDIO_FORMAT_U16 = _GST_AUDIO_FORMAT_NE(U16),
@@ -205,9 +139,9 @@
   GST_AUDIO_FORMAT_U18 = _GST_AUDIO_FORMAT_NE(U18),
   GST_AUDIO_FORMAT_F32 = _GST_AUDIO_FORMAT_NE(F32),
   GST_AUDIO_FORMAT_F64 = _GST_AUDIO_FORMAT_NE(F64)
->>>>>>> dc28bd1b
 } GstAudioFormat;
 
+/* FIXME: need GTypes */
 typedef struct _GstAudioFormatInfo GstAudioFormatInfo;
 typedef struct _GstAudioInfo GstAudioInfo;
 
@@ -290,7 +224,6 @@
 #define GST_AUDIO_FORMAT_INFO_FORMAT(info)           ((info)->format)
 #define GST_AUDIO_FORMAT_INFO_NAME(info)             ((info)->name)
 #define GST_AUDIO_FORMAT_INFO_FLAGS(info)            ((info)->flags)
-<<<<<<< HEAD
 
 #define GST_AUDIO_FORMAT_INFO_IS_INTEGER(info)       !!((info)->flags & GST_AUDIO_FORMAT_FLAG_INTEGER)
 #define GST_AUDIO_FORMAT_INFO_IS_FLOAT(info)         !!((info)->flags & GST_AUDIO_FORMAT_FLAG_FLOAT)
@@ -308,18 +241,6 @@
 
 GstAudioFormat gst_audio_format_from_string      (const gchar *format) G_GNUC_CONST;
 const gchar *  gst_audio_format_to_string        (GstAudioFormat format) G_GNUC_CONST;
-=======
-
-#define GST_AUDIO_FORMAT_INFO_IS_INTEGER(info)       !!((info)->flags & GST_AUDIO_FORMAT_FLAG_INTEGER)
-#define GST_AUDIO_FORMAT_INFO_IS_FLOAT(info)         !!((info)->flags & GST_AUDIO_FORMAT_FLAG_FLOAT)
-#define GST_AUDIO_FORMAT_INFO_IS_SIGNED(info)        !!((info)->flags & GST_AUDIO_FORMAT_FLAG_SIGNED)
-
-#define GST_AUDIO_FORMAT_INFO_ENDIANNESS(info)       ((info)->endianness)
-#define GST_AUDIO_FORMAT_INFO_IS_LITTLE_ENDIAN(info) ((info)->endianness == G_LITTLE_ENDIAN)
-#define GST_AUDIO_FORMAT_INFO_IS_BIG_ENDIAN(info)    ((info)->endianness == G_BIG_ENDIAN)
-#define GST_AUDIO_FORMAT_INFO_WIDTH(info)            ((info)->width)
-#define GST_AUDIO_FORMAT_INFO_DEPTH(info)            ((info)->depth)
->>>>>>> dc28bd1b
 
 const GstAudioFormatInfo *
                gst_audio_format_get_info         (GstAudioFormat format) G_GNUC_CONST;
@@ -347,7 +268,7 @@
  * @channels: the number of channels
  * @bpf: the number of bytes for one frame, this is the size of one
  *         sample * @channels
- * @position: the position for each channel (assume all NONE for >64 channels)
+ * @positions: the positions for each channel
  *
  * Information describing audio properties. This information can be filled
  * in from GstCaps with gst_audio_info_from_caps().
